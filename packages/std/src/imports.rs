--- conflicted
+++ resolved
@@ -2,12 +2,8 @@
 use schemars::JsonSchema;
 use serde::{Deserialize, Serialize};
 
-<<<<<<< HEAD
-use crate::addresses::{Addr, CanonicalAddr};
-use crate::binary::Binary;
-=======
+
 use crate::addresses::{Addr, CanonicalAddr, Instantiate2AddressError};
->>>>>>> e7bdb609
 use crate::errors::{RecoverPubkeyError, StdError, StdResult, SystemError, VerificationError};
 use crate::import_helpers::{from_high_half, from_low_half};
 use crate::memory::{alloc, build_region, consume_region, Region};
@@ -22,12 +18,9 @@
     iterator::{Order, Record},
     memory::get_optional_region_address,
 };
-<<<<<<< HEAD
 use crate::{Env, WasmMsg};
-=======
 pub use crate::binary::Binary;
 pub use crate::types::ContractCreate;
->>>>>>> e7bdb609
 
 /// An upper bound for typical canonical address lengths (e.g. 20 in Cosmos SDK/Ethereum or 32 in Nano/Substrate)
 const CANONICAL_ADDRESS_BUFFER_LENGTH: usize = 64;
@@ -93,15 +86,13 @@
     /// query export, which queries the state of the contract.
     fn query_chain(request: u32) -> u32;
 
-<<<<<<< HEAD
     /// Executes a cross contract call
     fn call(env_ptr: u32, msg_ptr: u32, destination_ptr: u32) -> u32;
 
     // Executes a cross contract delegate_call
     fn delegate_call(env_ptr: u32, msg_ptr: u32, destination_ptr: u32) -> u32;
-=======
+
     fn new_contract(request: u32, destination_ptr: u32) -> u32;
->>>>>>> e7bdb609
 }
 
 /// A stateless convenience wrapper around database imports provided by the VM.
