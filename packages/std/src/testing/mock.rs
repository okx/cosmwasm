use serde::de::DeserializeOwned;
#[cfg(feature = "stargate")]
use serde::Serialize;
use std::collections::{BTreeMap, HashMap};
use std::marker::PhantomData;
#[cfg(feature = "cosmwasm_1_3")]
use std::ops::Bound;

use crate::addresses::{Addr, CanonicalAddr};
use crate::binary::Binary;
use crate::coin::Coin;
use crate::deps::OwnedDeps;
use crate::errors::{RecoverPubkeyError, StdError, StdResult, SystemError, VerificationError};
#[cfg(feature = "stargate")]
use crate::ibc::{
    IbcAcknowledgement, IbcChannel, IbcChannelCloseMsg, IbcChannelConnectMsg, IbcChannelOpenMsg,
    IbcEndpoint, IbcOrder, IbcPacket, IbcPacketAckMsg, IbcPacketReceiveMsg, IbcPacketTimeoutMsg,
    IbcTimeoutBlock,
};
use crate::math::Uint128;
#[cfg(feature = "cosmwasm_1_1")]
use crate::query::SupplyResponse;
use crate::query::{
    AllBalanceResponse, BalanceResponse, BankQuery, CustomQuery, QueryRequest, WasmQuery,
};
#[cfg(feature = "staking")]
use crate::query::{
    AllDelegationsResponse, AllValidatorsResponse, BondedDenomResponse, DelegationResponse,
    FullDelegation, StakingQuery, Validator, ValidatorResponse,
};
#[cfg(feature = "cosmwasm_1_3")]
use crate::query::{DelegatorWithdrawAddressResponse, DistributionQuery};
use crate::results::{ContractResult, Empty, SystemResult};
use crate::serde::{from_slice, to_binary};
use crate::storage::MemoryStorage;
use crate::timestamp::Timestamp;
use crate::traits::{Api, Querier, QuerierResult};
use crate::types::{BlockInfo, ContractInfo, Env, MessageInfo, TransactionInfo};
#[cfg(feature = "cosmwasm_1_3")]
use crate::{
    query::{AllDenomMetadataResponse, DenomMetadataResponse},
    PageRequest,
};
use crate::{Attribute, DenomMetadata, WasmMsg};
#[cfg(feature = "stargate")]
use crate::{ChannelResponse, IbcQuery, ListChannelsResponse, PortIdResponse};

use super::riffle_shuffle;

pub const MOCK_CONTRACT_ADDR: &str = "cosmos2contract";

/// Creates all external requirements that can be injected for unit tests.
///
/// See also [`mock_dependencies_with_balance`] and [`mock_dependencies_with_balances`]
/// if you want to start with some initial balances.
pub fn mock_dependencies() -> OwnedDeps<MockStorage, MockApi, MockQuerier, Empty> {
    OwnedDeps {
        storage: MockStorage::default(),
        api: MockApi::default(),
        querier: MockQuerier::default(),
        custom_query_type: PhantomData,
    }
}

/// Creates all external requirements that can be injected for unit tests.
///
/// It sets the given balance for the contract itself, nothing else.
pub fn mock_dependencies_with_balance(
    contract_balance: &[Coin],
) -> OwnedDeps<MockStorage, MockApi, MockQuerier, Empty> {
    mock_dependencies_with_balances(&[(MOCK_CONTRACT_ADDR, contract_balance)])
}

/// Initializes the querier along with the mock_dependencies.
/// Sets all balances provided (you must explicitly set contract balance if desired).
pub fn mock_dependencies_with_balances(
    balances: &[(&str, &[Coin])],
) -> OwnedDeps<MockStorage, MockApi, MockQuerier> {
    OwnedDeps {
        storage: MockStorage::default(),
        api: MockApi::default(),
        querier: MockQuerier::new(balances),
        custom_query_type: PhantomData,
    }
}

// Use MemoryStorage implementation (which is valid in non-testcode)
// We can later make simplifications here if needed
pub type MockStorage = MemoryStorage;

/// Length of canonical addresses created with this API. Contracts should not make any assumptions
/// what this value is.
///
/// The mock API can only canonicalize and humanize addresses up to this length. So it must be
/// long enough to store common bech32 addresses.
///
/// The value here must be restorable with `SHUFFLES_ENCODE` + `SHUFFLES_DECODE` in-shuffles.
/// See <https://oeis.org/A002326/list> for a table of those values.
const CANONICAL_LENGTH: usize = 90; // n = 45

const SHUFFLES_ENCODE: usize = 10;
const SHUFFLES_DECODE: usize = 2;

// MockPrecompiles zero pads all human addresses to make them fit the canonical_length
// it trims off zeros for the reverse operation.
// not really smart, but allows us to see a difference (and consistent length for canonical adddresses)
#[derive(Copy, Clone)]
pub struct MockApi {
    /// Length of canonical addresses created with this API. Contracts should not make any assumptions
    /// what this value is.
    canonical_length: usize,
}

impl Default for MockApi {
    fn default() -> Self {
        MockApi {
            canonical_length: CANONICAL_LENGTH,
        }
    }
}

impl Api for MockApi {
    fn addr_validate(&self, input: &str) -> StdResult<Addr> {
        let canonical = self.addr_canonicalize(input)?;
        let normalized = self.addr_humanize(&canonical)?;
        if input != normalized {
            return Err(StdError::generic_err(
                "Invalid input: address not normalized",
            ));
        }

        Ok(Addr::unchecked(input))
    }

    fn addr_canonicalize(&self, input: &str) -> StdResult<CanonicalAddr> {
        // Dummy input validation. This is more sophisticated for formats like bech32, where format and checksum are validated.
        let min_length = 3;
        let max_length = self.canonical_length;
        if input.len() < min_length {
            return Err(StdError::generic_err(
                format!("Invalid input: human address too short for this mock implementation (must be >= {min_length})."),
            ));
        }
        if input.len() > max_length {
            return Err(StdError::generic_err(
                format!("Invalid input: human address too long for this mock implementation (must be <= {max_length})."),
            ));
        }

        // mimicks formats like hex or bech32 where different casings are valid for one address
        let normalized = input.to_lowercase();

        let mut out = Vec::from(normalized);

        // pad to canonical length with NULL bytes
        out.resize(self.canonical_length, 0x00);
        // content-dependent rotate followed by shuffle to destroy
        // the most obvious structure (https://github.com/CosmWasm/cosmwasm/issues/552)
        let rotate_by = digit_sum(&out) % self.canonical_length;
        out.rotate_left(rotate_by);
        for _ in 0..SHUFFLES_ENCODE {
            out = riffle_shuffle(&out);
        }
        Ok(out.into())
    }

    fn addr_humanize(&self, canonical: &CanonicalAddr) -> StdResult<Addr> {
        if canonical.len() != self.canonical_length {
            return Err(StdError::generic_err(
                "Invalid input: canonical address length not correct",
            ));
        }

        let mut tmp: Vec<u8> = canonical.clone().into();
        // Shuffle two more times which restored the original value (24 elements are back to original after 20 rounds)
        for _ in 0..SHUFFLES_DECODE {
            tmp = riffle_shuffle(&tmp);
        }
        // Rotate back
        let rotate_by = digit_sum(&tmp) % self.canonical_length;
        tmp.rotate_right(rotate_by);
        // Remove NULL bytes (i.e. the padding)
        let trimmed = tmp.into_iter().filter(|&x| x != 0x00).collect();
        // decode UTF-8 bytes into string
        let human = String::from_utf8(trimmed)?;
        Ok(Addr::unchecked(human))
    }

    fn secp256k1_verify(
        &self,
        message_hash: &[u8],
        signature: &[u8],
        public_key: &[u8],
    ) -> Result<bool, VerificationError> {
        Ok(cosmwasm_crypto::secp256k1_verify(
            message_hash,
            signature,
            public_key,
        )?)
    }

    fn secp256k1_recover_pubkey(
        &self,
        message_hash: &[u8],
        signature: &[u8],
        recovery_param: u8,
    ) -> Result<Vec<u8>, RecoverPubkeyError> {
        let pubkey =
            cosmwasm_crypto::secp256k1_recover_pubkey(message_hash, signature, recovery_param)?;
        Ok(pubkey.to_vec())
    }

    fn ed25519_verify(
        &self,
        message: &[u8],
        signature: &[u8],
        public_key: &[u8],
    ) -> Result<bool, VerificationError> {
        Ok(cosmwasm_crypto::ed25519_verify(
            message, signature, public_key,
        )?)
    }

    fn ed25519_batch_verify(
        &self,
        messages: &[&[u8]],
        signatures: &[&[u8]],
        public_keys: &[&[u8]],
    ) -> Result<bool, VerificationError> {
        Ok(cosmwasm_crypto::ed25519_batch_verify(
            messages,
            signatures,
            public_keys,
        )?)
    }

    fn call(
        &self,
        env: &Env,
        msg: &WasmMsg,
    ) -> StdResult<Vec<u8>> {
        match msg {
            WasmMsg::Execute { contract_addr: _, msg, funds:_} => {
                println!("env {:?}", env);
                Ok(msg.to_vec())
            }
            _ => {
                return Err(StdError::generic_err("the WasmMsg is not Execute"));
            }
        }
    }

    fn delegate_call(
        &self,
        env: &Env,
        msg: &WasmMsg,
    ) -> StdResult<Vec<u8>> {
        match msg {
            WasmMsg::Execute { contract_addr: _, msg, funds:_} => {
                println!("env {:?}", env);
                Ok(msg.to_vec())
            }
            _ => {
                return Err(StdError::generic_err("the WasmMsg is not Execute"));
            }
        }
    }

    fn debug(&self, message: &str) {
        println!("{}", message);
    }

    fn new_contract(
        &self,
        creator_addr: String,
        code: Binary,
        code_id: u64,
        msg: Binary,
        admin: String,
        label:  String,
        is_create2: bool,
        salt: Binary,
    ) -> StdResult<Addr>{
        let addr_min_length = 5;
        let addr_max_length = 20;
        let code_max_length = 200;

        if creator_addr.len() < addr_min_length {
            return Err(StdError::generic_err(
                format!("Invalid input: creator address too short for this mock implementation (must be >= {addr_min_length})."),
            ));
        }
        if creator_addr.len() > addr_max_length {
            return Err(StdError::generic_err(
                format!("Invalid input: creator address too long for this mock implementation (must be <= {addr_max_length})."),
            ));
        }

        if admin.len() < addr_min_length {
            return Err(StdError::generic_err(
                format!("Invalid input: admin address too short for this mock implementation (must be >= {addr_min_length})."),
            ));
        }
        if admin.len() > addr_max_length {
            return Err(StdError::generic_err(
                format!("Invalid input: admin address too long for this mock implementation (must be <= {addr_max_length})."),
            ));
        }

        if code.len() > code_max_length {
            return Err(StdError::generic_err(
                format!("Invalid input: code too long for this mock implementation (must be <= {code_max_length})."),
            ));
        }

        Ok(Addr::unchecked(MOCK_CONTRACT_ADDR))
    }
}

/// Returns a default enviroment with height, time, chain_id, and contract address
/// You can submit as is to most contracts, or modify height/time if you want to
/// test for expiration.
///
/// This is intended for use in test code only.
pub fn mock_env() -> Env {
    Env {
        block: BlockInfo {
            height: 12_345,
            time: Timestamp::from_nanos(1_571_797_419_879_305_533),
            chain_id: "cosmos-testnet-14002".to_string(),
        },
        transaction_info: Some(TransactionInfo { index: 3 }),
        contract: ContractInfo {
            address: Addr::unchecked(MOCK_CONTRACT_ADDR),
        },
    }
}

/// Just set sender and funds for the message.
/// This is intended for use in test code only.
pub fn mock_info(sender: &str, funds: &[Coin]) -> MessageInfo {
    MessageInfo {
        sender: Addr::unchecked(sender),
        funds: funds.to_vec(),
    }
}

/// Creates an IbcChannel for testing. You set a few key parameters for handshaking,
/// If you want to set more, use this as a default and mutate other fields
#[cfg(feature = "stargate")]
pub fn mock_ibc_channel(my_channel_id: &str, order: IbcOrder, version: &str) -> IbcChannel {
    IbcChannel {
        endpoint: IbcEndpoint {
            port_id: "my_port".to_string(),
            channel_id: my_channel_id.to_string(),
        },
        counterparty_endpoint: IbcEndpoint {
            port_id: "their_port".to_string(),
            channel_id: "channel-7".to_string(),
        },
        order,
        version: version.to_string(),
        connection_id: "connection-2".to_string(),
    }
}

/// Creates a IbcChannelOpenMsg::OpenInit for testing ibc_channel_open.
#[cfg(feature = "stargate")]
pub fn mock_ibc_channel_open_init(
    my_channel_id: &str,
    order: IbcOrder,
    version: &str,
) -> IbcChannelOpenMsg {
    IbcChannelOpenMsg::new_init(mock_ibc_channel(my_channel_id, order, version))
}

/// Creates a IbcChannelOpenMsg::OpenTry for testing ibc_channel_open.
#[cfg(feature = "stargate")]
pub fn mock_ibc_channel_open_try(
    my_channel_id: &str,
    order: IbcOrder,
    version: &str,
) -> IbcChannelOpenMsg {
    IbcChannelOpenMsg::new_try(mock_ibc_channel(my_channel_id, order, version), version)
}

/// Creates a IbcChannelConnectMsg::ConnectAck for testing ibc_channel_connect.
#[cfg(feature = "stargate")]
pub fn mock_ibc_channel_connect_ack(
    my_channel_id: &str,
    order: IbcOrder,
    version: &str,
) -> IbcChannelConnectMsg {
    IbcChannelConnectMsg::new_ack(mock_ibc_channel(my_channel_id, order, version), version)
}

/// Creates a IbcChannelConnectMsg::ConnectConfirm for testing ibc_channel_connect.
#[cfg(feature = "stargate")]
pub fn mock_ibc_channel_connect_confirm(
    my_channel_id: &str,
    order: IbcOrder,
    version: &str,
) -> IbcChannelConnectMsg {
    IbcChannelConnectMsg::new_confirm(mock_ibc_channel(my_channel_id, order, version))
}

/// Creates a IbcChannelCloseMsg::CloseInit for testing ibc_channel_close.
#[cfg(feature = "stargate")]
pub fn mock_ibc_channel_close_init(
    my_channel_id: &str,
    order: IbcOrder,
    version: &str,
) -> IbcChannelCloseMsg {
    IbcChannelCloseMsg::new_init(mock_ibc_channel(my_channel_id, order, version))
}

/// Creates a IbcChannelCloseMsg::CloseConfirm for testing ibc_channel_close.
#[cfg(feature = "stargate")]
pub fn mock_ibc_channel_close_confirm(
    my_channel_id: &str,
    order: IbcOrder,
    version: &str,
) -> IbcChannelCloseMsg {
    IbcChannelCloseMsg::new_confirm(mock_ibc_channel(my_channel_id, order, version))
}

/// Creates a IbcPacketReceiveMsg for testing ibc_packet_receive. You set a few key parameters that are
/// often parsed. If you want to set more, use this as a default and mutate other fields
#[cfg(feature = "stargate")]
pub fn mock_ibc_packet_recv(
    my_channel_id: &str,
    data: &impl Serialize,
) -> StdResult<IbcPacketReceiveMsg> {
    Ok(IbcPacketReceiveMsg::new(
        IbcPacket {
            data: to_binary(data)?,
            src: IbcEndpoint {
                port_id: "their-port".to_string(),
                channel_id: "channel-1234".to_string(),
            },
            dest: IbcEndpoint {
                port_id: "our-port".to_string(),
                channel_id: my_channel_id.into(),
            },
            sequence: 27,
            timeout: IbcTimeoutBlock {
                revision: 1,
                height: 12345678,
            }
            .into(),
        },
        #[cfg(feature = "ibc3")]
        Addr::unchecked("relayer"),
    ))
}

/// Creates a IbcPacket for testing ibc_packet_{ack,timeout}. You set a few key parameters that are
/// often parsed. If you want to set more, use this as a default and mutate other fields.
/// The difference from mock_ibc_packet_recv is if `my_channel_id` is src or dest.
#[cfg(feature = "stargate")]
fn mock_ibc_packet(my_channel_id: &str, data: &impl Serialize) -> StdResult<IbcPacket> {
    Ok(IbcPacket {
        data: to_binary(data)?,
        src: IbcEndpoint {
            port_id: "their-port".to_string(),
            channel_id: my_channel_id.into(),
        },
        dest: IbcEndpoint {
            port_id: "our-port".to_string(),
            channel_id: "channel-1234".to_string(),
        },
        sequence: 29,
        timeout: IbcTimeoutBlock {
            revision: 1,
            height: 432332552,
        }
        .into(),
    })
}

/// Creates a IbcPacketAckMsg for testing ibc_packet_ack. You set a few key parameters that are
/// often parsed. If you want to set more, use this as a default and mutate other fields.
/// The difference from mock_ibc_packet_recv is if `my_channel_id` is src or dest.
#[cfg(feature = "stargate")]
pub fn mock_ibc_packet_ack(
    my_channel_id: &str,
    data: &impl Serialize,
    ack: IbcAcknowledgement,
) -> StdResult<IbcPacketAckMsg> {
    let packet = mock_ibc_packet(my_channel_id, data)?;

    Ok(IbcPacketAckMsg::new(
        ack,
        packet,
        #[cfg(feature = "ibc3")]
        Addr::unchecked("relayer"),
    ))
}

/// Creates a IbcPacketTimeoutMsg for testing ibc_packet_timeout. You set a few key parameters that are
/// often parsed. If you want to set more, use this as a default and mutate other fields.
/// The difference from mock_ibc_packet_recv is if `my_channel_id` is src or dest./
#[cfg(feature = "stargate")]
pub fn mock_ibc_packet_timeout(
    my_channel_id: &str,
    data: &impl Serialize,
) -> StdResult<IbcPacketTimeoutMsg> {
    let packet = mock_ibc_packet(my_channel_id, data)?;
    Ok(IbcPacketTimeoutMsg::new(
        packet,
        #[cfg(feature = "ibc3")]
        Addr::unchecked("relayer"),
    ))
}

/// The same type as cosmwasm-std's QuerierResult, but easier to reuse in
/// cosmwasm-vm. It might diverge from QuerierResult at some point.
pub type MockQuerierCustomHandlerResult = SystemResult<ContractResult<Binary>>;

/// MockQuerier holds an immutable table of bank balances
/// and configurable handlers for Wasm queries and custom queries.
pub struct MockQuerier<C: DeserializeOwned = Empty> {
    bank: BankQuerier,
    #[cfg(feature = "staking")]
    staking: StakingQuerier,
    #[cfg(feature = "cosmwasm_1_3")]
    distribution: DistributionQuerier,
    wasm: WasmQuerier,
    #[cfg(feature = "stargate")]
    ibc: IbcQuerier,
    /// A handler to handle custom queries. This is set to a dummy handler that
    /// always errors by default. Update it via `with_custom_handler`.
    ///
    /// Use box to avoid the need of another generic type
    custom_handler: Box<dyn for<'a> Fn(&'a C) -> MockQuerierCustomHandlerResult>,
}

impl<C: DeserializeOwned> MockQuerier<C> {
    pub fn new(balances: &[(&str, &[Coin])]) -> Self {
        MockQuerier {
            bank: BankQuerier::new(balances),
            #[cfg(feature = "cosmwasm_1_3")]
            distribution: DistributionQuerier::default(),
            #[cfg(feature = "staking")]
            staking: StakingQuerier::default(),
            wasm: WasmQuerier::default(),
            #[cfg(feature = "stargate")]
            ibc: IbcQuerier::default(),
            // strange argument notation suggested as a workaround here: https://github.com/rust-lang/rust/issues/41078#issuecomment-294296365
            custom_handler: Box::from(|_: &_| -> MockQuerierCustomHandlerResult {
                SystemResult::Err(SystemError::UnsupportedRequest {
                    kind: "custom".to_string(),
                })
            }),
        }
    }

    // set a new balance for the given address and return the old balance
    pub fn update_balance(
        &mut self,
        addr: impl Into<String>,
        balance: Vec<Coin>,
    ) -> Option<Vec<Coin>> {
        self.bank.update_balance(addr, balance)
    }

    pub fn set_denom_metadata(&mut self, denom_metadata: &[DenomMetadata]) {
        self.bank.set_denom_metadata(denom_metadata);
    }

    #[cfg(feature = "cosmwasm_1_3")]
    pub fn set_withdraw_address(
        &mut self,
        delegator_address: impl Into<String>,
        withdraw_address: impl Into<String>,
    ) {
        self.distribution
            .set_withdraw_address(delegator_address, withdraw_address);
    }

    /// Sets multiple withdraw addresses.
    ///
    /// This allows passing multiple tuples of `(delegator_address, withdraw_address)`.
    /// It does not overwrite existing entries.
    #[cfg(feature = "cosmwasm_1_3")]
    pub fn set_withdraw_addresses(
        &mut self,
        withdraw_addresses: impl IntoIterator<Item = (impl Into<String>, impl Into<String>)>,
    ) {
        self.distribution.set_withdraw_addresses(withdraw_addresses);
    }

    #[cfg(feature = "cosmwasm_1_3")]
    pub fn clear_withdraw_addresses(&mut self) {
        self.distribution.clear_withdraw_addresses();
    }

    #[cfg(feature = "staking")]
    pub fn update_staking(
        &mut self,
        denom: &str,
        validators: &[crate::query::Validator],
        delegations: &[crate::query::FullDelegation],
    ) {
        self.staking = StakingQuerier::new(denom, validators, delegations);
    }

    #[cfg(feature = "stargate")]
    pub fn update_ibc(&mut self, port_id: &str, channels: &[IbcChannel]) {
        self.ibc = IbcQuerier::new(port_id, channels);
    }

    pub fn update_wasm<WH: 'static>(&mut self, handler: WH)
    where
        WH: Fn(&WasmQuery) -> QuerierResult,
    {
        self.wasm.update_handler(handler)
    }

    pub fn with_custom_handler<CH: 'static>(mut self, handler: CH) -> Self
    where
        CH: Fn(&C) -> MockQuerierCustomHandlerResult,
    {
        self.custom_handler = Box::from(handler);
        self
    }
}

impl Default for MockQuerier {
    fn default() -> Self {
        MockQuerier::new(&[])
    }
}

impl<C: CustomQuery + DeserializeOwned> Querier for MockQuerier<C> {
    fn raw_query(&self, bin_request: &[u8]) -> QuerierResult {
        let request: QueryRequest<C> = match from_slice(bin_request) {
            Ok(v) => v,
            Err(e) => {
                return SystemResult::Err(SystemError::InvalidRequest {
                    error: format!("Parsing query request: {}", e),
                    request: bin_request.into(),
                })
            }
        };
        self.handle_query(&request)
    }
}

impl<C: CustomQuery + DeserializeOwned> MockQuerier<C> {
    pub fn handle_query(&self, request: &QueryRequest<C>) -> QuerierResult {
        match &request {
            QueryRequest::Bank(bank_query) => self.bank.query(bank_query),
            QueryRequest::Custom(custom_query) => (*self.custom_handler)(custom_query),
            #[cfg(feature = "staking")]
            QueryRequest::Staking(staking_query) => self.staking.query(staking_query),
            #[cfg(feature = "cosmwasm_1_3")]
            QueryRequest::Distribution(distribution_query) => {
                self.distribution.query(distribution_query)
            }
            QueryRequest::Wasm(msg) => self.wasm.query(msg),
            #[cfg(feature = "stargate")]
            QueryRequest::Stargate { .. } => SystemResult::Err(SystemError::UnsupportedRequest {
                kind: "Stargate".to_string(),
            }),
            #[cfg(feature = "stargate")]
            QueryRequest::Ibc(msg) => self.ibc.query(msg),
        }
    }
}

struct WasmQuerier {
    /// A handler to handle Wasm queries. This is set to a dummy handler that
    /// always errors by default. Update it via `with_custom_handler`.
    ///
    /// Use box to avoid the need of generic type.
    handler: Box<dyn for<'a> Fn(&'a WasmQuery) -> QuerierResult>,
}

impl WasmQuerier {
    fn new(handler: Box<dyn for<'a> Fn(&'a WasmQuery) -> QuerierResult>) -> Self {
        Self { handler }
    }

    fn update_handler<WH: 'static>(&mut self, handler: WH)
    where
        WH: Fn(&WasmQuery) -> QuerierResult,
    {
        self.handler = Box::from(handler)
    }

    fn query(&self, request: &WasmQuery) -> QuerierResult {
        (*self.handler)(request)
    }
}

impl Default for WasmQuerier {
    fn default() -> Self {
        let handler = Box::from(|request: &WasmQuery| -> QuerierResult {
            let err = match request {
                WasmQuery::Smart { contract_addr, .. } => SystemError::NoSuchContract {
                    addr: contract_addr.clone(),
                },
                WasmQuery::Raw { contract_addr, .. } => SystemError::NoSuchContract {
                    addr: contract_addr.clone(),
                },
                WasmQuery::ContractInfo { contract_addr, .. } => SystemError::NoSuchContract {
                    addr: contract_addr.clone(),
                },
                #[cfg(feature = "cosmwasm_1_2")]
                WasmQuery::CodeInfo { code_id, .. } => {
                    SystemError::NoSuchCode { code_id: *code_id }
                }
            };
            SystemResult::Err(err)
        });
        Self::new(handler)
    }
}

#[derive(Clone, Default)]
pub struct BankQuerier {
    #[allow(dead_code)]
    /// HashMap<denom, amount>
    supplies: HashMap<String, Uint128>,
    /// HashMap<address, coins>
    balances: HashMap<String, Vec<Coin>>,
    /// Vec<Metadata>
    denom_metadata: BTreeMap<Vec<u8>, DenomMetadata>,
}

impl BankQuerier {
    pub fn new(balances: &[(&str, &[Coin])]) -> Self {
        let balances: HashMap<_, _> = balances
            .iter()
            .map(|(s, c)| (s.to_string(), c.to_vec()))
            .collect();

        BankQuerier {
            supplies: Self::calculate_supplies(&balances),
            balances,
            denom_metadata: BTreeMap::new(),
        }
    }

    pub fn update_balance(
        &mut self,
        addr: impl Into<String>,
        balance: Vec<Coin>,
    ) -> Option<Vec<Coin>> {
        let result = self.balances.insert(addr.into(), balance);
        self.supplies = Self::calculate_supplies(&self.balances);

        result
    }

    pub fn set_denom_metadata(&mut self, denom_metadata: &[DenomMetadata]) {
        self.denom_metadata = denom_metadata
            .iter()
            .map(|d| (d.base.as_bytes().to_vec(), d.clone()))
            .collect();
    }

    fn calculate_supplies(balances: &HashMap<String, Vec<Coin>>) -> HashMap<String, Uint128> {
        let mut supplies = HashMap::new();

        let all_coins = balances.iter().flat_map(|(_, coins)| coins);

        for coin in all_coins {
            *supplies
                .entry(coin.denom.clone())
                .or_insert_with(Uint128::zero) += coin.amount;
        }

        supplies
    }

    pub fn query(&self, request: &BankQuery) -> QuerierResult {
        let contract_result: ContractResult<Binary> = match request {
            #[cfg(feature = "cosmwasm_1_1")]
            BankQuery::Supply { denom } => {
                let amount = self
                    .supplies
                    .get(denom)
                    .cloned()
                    .unwrap_or_else(Uint128::zero);
                let bank_res = SupplyResponse {
                    amount: Coin {
                        amount,
                        denom: denom.to_string(),
                    },
                };
                to_binary(&bank_res).into()
            }
            BankQuery::Balance { address, denom } => {
                // proper error on not found, serialize result on found
                let amount = self
                    .balances
                    .get(address)
                    .and_then(|v| v.iter().find(|c| &c.denom == denom).map(|c| c.amount))
                    .unwrap_or_default();
                let bank_res = BalanceResponse {
                    amount: Coin {
                        amount,
                        denom: denom.to_string(),
                    },
                };
                to_binary(&bank_res).into()
            }
            BankQuery::AllBalances { address } => {
                // proper error on not found, serialize result on found
                let bank_res = AllBalanceResponse {
                    amount: self.balances.get(address).cloned().unwrap_or_default(),
                };
                to_binary(&bank_res).into()
            }
            #[cfg(feature = "cosmwasm_1_3")]
            BankQuery::DenomMetadata { denom } => {
                let denom_metadata = self.denom_metadata.get(denom.as_bytes());
                match denom_metadata {
                    Some(m) => {
                        let metadata_res = DenomMetadataResponse {
                            metadata: m.clone(),
                        };
                        to_binary(&metadata_res).into()
                    }
                    None => return SystemResult::Err(SystemError::Unknown {}),
                }
            }
            #[cfg(feature = "cosmwasm_1_3")]
            BankQuery::AllDenomMetadata { pagination } => {
                let default_pagination = PageRequest {
                    key: None,
                    limit: 100,
                    reverse: false,
                };
                let pagination = pagination.as_ref().unwrap_or(&default_pagination);

                // range of all denoms after the given key (or until the key for reverse)
                let range = match (pagination.reverse, &pagination.key) {
                    (_, None) => (Bound::Unbounded, Bound::Unbounded),
                    (true, Some(key)) => (Bound::Unbounded, Bound::Included(key.as_slice())),
                    (false, Some(key)) => (Bound::Included(key.as_slice()), Bound::Unbounded),
                };
                let iter = self.denom_metadata.range::<[u8], _>(range);
                // using dynamic dispatch here to reduce code duplication and since this is only testing code
                let iter: Box<dyn Iterator<Item = _>> = if pagination.reverse {
                    Box::new(iter.rev())
                } else {
                    Box::new(iter)
                };

                let mut metadata: Vec<_> = iter
                    // take the requested amount + 1 to get the next key
                    .take((pagination.limit.saturating_add(1)) as usize)
                    .map(|(_, m)| m.clone())
                    .collect();

                // if we took more than requested, remove the last element (the next key),
                // otherwise this is the last batch
                let next_key = if metadata.len() > pagination.limit as usize {
                    metadata.pop().map(|m| Binary::from(m.base.as_bytes()))
                } else {
                    None
                };

                let metadata_res = AllDenomMetadataResponse { metadata, next_key };
                to_binary(&metadata_res).into()
            }
        };
        // system result is always ok in the mock implementation
        SystemResult::Ok(contract_result)
    }
}

#[cfg(feature = "stargate")]
#[derive(Clone, Default)]
pub struct IbcQuerier {
    port_id: String,
    channels: Vec<IbcChannel>,
}

#[cfg(feature = "stargate")]
impl IbcQuerier {
    /// Create a mock querier where:
    /// - port_id is the port the "contract" is bound to
    /// - channels are a list of ibc channels
    pub fn new(port_id: &str, channels: &[IbcChannel]) -> Self {
        IbcQuerier {
            port_id: port_id.to_string(),
            channels: channels.to_vec(),
        }
    }

    pub fn query(&self, request: &IbcQuery) -> QuerierResult {
        let contract_result: ContractResult<Binary> = match request {
            IbcQuery::Channel {
                channel_id,
                port_id,
            } => {
                let channel = self
                    .channels
                    .iter()
                    .find(|c| match port_id {
                        Some(p) => c.endpoint.channel_id.eq(channel_id) && c.endpoint.port_id.eq(p),
                        None => {
                            c.endpoint.channel_id.eq(channel_id)
                                && c.endpoint.port_id == self.port_id
                        }
                    })
                    .cloned();
                let res = ChannelResponse { channel };
                to_binary(&res).into()
            }
            IbcQuery::ListChannels { port_id } => {
                let channels = self
                    .channels
                    .iter()
                    .filter(|c| match port_id {
                        Some(p) => c.endpoint.port_id.eq(p),
                        None => c.endpoint.port_id == self.port_id,
                    })
                    .cloned()
                    .collect();
                let res = ListChannelsResponse { channels };
                to_binary(&res).into()
            }
            IbcQuery::PortId {} => {
                let res = PortIdResponse {
                    port_id: self.port_id.clone(),
                };
                to_binary(&res).into()
            }
        };
        // system result is always ok in the mock implementation
        SystemResult::Ok(contract_result)
    }
}

#[cfg(feature = "staking")]
#[derive(Clone, Default)]
pub struct StakingQuerier {
    denom: String,
    validators: Vec<Validator>,
    delegations: Vec<FullDelegation>,
}

#[cfg(feature = "staking")]
impl StakingQuerier {
    pub fn new(denom: &str, validators: &[Validator], delegations: &[FullDelegation]) -> Self {
        StakingQuerier {
            denom: denom.to_string(),
            validators: validators.to_vec(),
            delegations: delegations.to_vec(),
        }
    }

    pub fn query(&self, request: &StakingQuery) -> QuerierResult {
        let contract_result: ContractResult<Binary> = match request {
            StakingQuery::BondedDenom {} => {
                let res = BondedDenomResponse {
                    denom: self.denom.clone(),
                };
                to_binary(&res).into()
            }
            StakingQuery::AllValidators {} => {
                let res = AllValidatorsResponse {
                    validators: self.validators.clone(),
                };
                to_binary(&res).into()
            }
            StakingQuery::Validator { address } => {
                let validator: Option<Validator> = self
                    .validators
                    .iter()
                    .find(|validator| validator.address == *address)
                    .cloned();
                let res = ValidatorResponse { validator };
                to_binary(&res).into()
            }
            StakingQuery::AllDelegations { delegator } => {
                let delegations: Vec<_> = self
                    .delegations
                    .iter()
                    .filter(|d| d.delegator.as_str() == delegator)
                    .cloned()
                    .map(|d| d.into())
                    .collect();
                let res = AllDelegationsResponse { delegations };
                to_binary(&res).into()
            }
            StakingQuery::Delegation {
                delegator,
                validator,
            } => {
                let delegation = self
                    .delegations
                    .iter()
                    .find(|d| d.delegator.as_str() == delegator && d.validator == *validator);
                let res = DelegationResponse {
                    delegation: delegation.cloned(),
                };
                to_binary(&res).into()
            }
        };
        // system result is always ok in the mock implementation
        SystemResult::Ok(contract_result)
    }
}

#[cfg(feature = "cosmwasm_1_3")]
#[derive(Clone, Default)]
pub struct DistributionQuerier {
    withdraw_addresses: HashMap<String, String>,
}

#[cfg(feature = "cosmwasm_1_3")]
impl DistributionQuerier {
    pub fn new(withdraw_addresses: HashMap<String, String>) -> Self {
        DistributionQuerier { withdraw_addresses }
    }

    pub fn set_withdraw_address(
        &mut self,
        delegator_address: impl Into<String>,
        withdraw_address: impl Into<String>,
    ) {
        self.withdraw_addresses
            .insert(delegator_address.into(), withdraw_address.into());
    }

    /// Sets multiple withdraw addresses.
    ///
    /// This allows passing multiple tuples of `(delegator_address, withdraw_address)`.
    /// It does not overwrite existing entries.
    pub fn set_withdraw_addresses(
        &mut self,
        withdraw_addresses: impl IntoIterator<Item = (impl Into<String>, impl Into<String>)>,
    ) {
        for (d, w) in withdraw_addresses {
            self.set_withdraw_address(d, w);
        }
    }

    pub fn clear_withdraw_addresses(&mut self) {
        self.withdraw_addresses.clear();
    }

    pub fn query(&self, request: &DistributionQuery) -> QuerierResult {
        let contract_result: ContractResult<Binary> = match request {
            DistributionQuery::DelegatorWithdrawAddress { delegator_address } => {
                let res = DelegatorWithdrawAddressResponse {
                    withdraw_address: Addr::unchecked(
                        self.withdraw_addresses
                            .get(delegator_address)
                            .unwrap_or(delegator_address),
                    ),
                };
                to_binary(&res).into()
            }
        };
        // system result is always ok in the mock implementation
        SystemResult::Ok(contract_result)
    }
}

pub fn digit_sum(input: &[u8]) -> usize {
    input.iter().fold(0, |sum, val| sum + (*val as usize))
}

/// Only for test code. This bypasses assertions in new, allowing us to create _*
/// Attributes to simulate responses from the blockchain
pub fn mock_wasmd_attr(key: impl Into<String>, value: impl Into<String>) -> Attribute {
    Attribute {
        key: key.into(),
        value: value.into(),
    }
}

#[cfg(test)]
mod tests {
    use super::*;
    #[cfg(feature = "cosmwasm_1_3")]
    use crate::DenomUnit;
    use crate::{coin, coins, from_binary, to_binary, ContractInfoResponse, Response};
    #[cfg(feature = "staking")]
    use crate::{Decimal, Delegation};
    use hex_literal::hex;
    use serde::Deserialize;

    const SECP256K1_MSG_HASH_HEX: &str =
        "5ae8317d34d1e595e3fa7247db80c0af4320cce1116de187f8f7e2e099c0d8d0";
    const SECP256K1_SIG_HEX: &str = "207082eb2c3dfa0b454e0906051270ba4074ac93760ba9e7110cd9471475111151eb0dbbc9920e72146fb564f99d039802bf6ef2561446eb126ef364d21ee9c4";
    const SECP256K1_PUBKEY_HEX: &str = "04051c1ee2190ecfb174bfe4f90763f2b4ff7517b70a2aec1876ebcfd644c4633fb03f3cfbd94b1f376e34592d9d41ccaf640bb751b00a1fadeb0c01157769eb73";

    const ED25519_MSG_HEX: &str = "72";
    const ED25519_SIG_HEX: &str = "92a009a9f0d4cab8720e820b5f642540a2b27b5416503f8fb3762223ebdb69da085ac1e43e15996e458f3613d0f11d8c387b2eaeb4302aeeb00d291612bb0c00";
    const ED25519_PUBKEY_HEX: &str =
        "3d4017c3e843895a92b70aa74d1b7ebc9c982ccf2ec4968cc0cd55f12af4660c";

    #[test]
    fn mock_info_works() {
        let info = mock_info("my name", &coins(100, "atom"));
        assert_eq!(
            info,
            MessageInfo {
                sender: Addr::unchecked("my name"),
                funds: vec![Coin {
                    amount: 100u128.into(),
                    denom: "atom".into(),
                }]
            }
        );
    }

    #[test]
    fn addr_validate_works() {
        let api = MockApi::default();

        // valid
        let addr = api.addr_validate("foobar123").unwrap();
        assert_eq!(addr, "foobar123");

        // invalid: too short
        api.addr_validate("").unwrap_err();
        // invalid: not normalized
        api.addr_validate("Foobar123").unwrap_err();
        api.addr_validate("FOOBAR123").unwrap_err();
    }

    #[test]
    fn addr_canonicalize_works() {
        let api = MockApi::default();

        api.addr_canonicalize("foobar123").unwrap();

        // is case insensitive
        let data1 = api.addr_canonicalize("foo123").unwrap();
        let data2 = api.addr_canonicalize("FOO123").unwrap();
        assert_eq!(data1, data2);
    }

    #[test]
    fn canonicalize_and_humanize_restores_original() {
        let api = MockApi::default();

        // simple
        let original = String::from("shorty");
        let canonical = api.addr_canonicalize(&original).unwrap();
        let recovered = api.addr_humanize(&canonical).unwrap();
        assert_eq!(recovered, original);

        // normalizes input
        let original = String::from("CosmWasmChef");
        let canonical = api.addr_canonicalize(&original).unwrap();
        let recovered = api.addr_humanize(&canonical).unwrap();
        assert_eq!(recovered, "cosmwasmchef");

        // Long input (Juno contract address)
        let original =
            String::from("juno1v82su97skv6ucfqvuvswe0t5fph7pfsrtraxf0x33d8ylj5qnrysdvkc95");
        let canonical = api.addr_canonicalize(&original).unwrap();
        let recovered = api.addr_humanize(&canonical).unwrap();
        assert_eq!(recovered, original);
    }

    #[test]
    fn addr_canonicalize_min_input_length() {
        let api = MockApi::default();
        let human = String::from("1");
        let err = api.addr_canonicalize(&human).unwrap_err();
        assert!(err
            .to_string()
            .contains("human address too short for this mock implementation (must be >= 3)"));
    }

    #[test]
    fn addr_canonicalize_max_input_length() {
        let api = MockApi::default();
        let human =
            String::from("some-extremely-long-address-not-supported-by-this-api-longer-than-supported------------------------");
        let err = api.addr_canonicalize(&human).unwrap_err();
        assert!(err
            .to_string()
            .contains("human address too long for this mock implementation (must be <= 90)"));
    }

    #[test]
    #[should_panic(expected = "length not correct")]
    fn addr_humanize_input_length() {
        let api = MockApi::default();
        let input = CanonicalAddr::from(vec![61; 11]);
        api.addr_humanize(&input).unwrap();
    }

    // Basic "works" test. Exhaustive tests on VM's side (packages/vm/src/imports.rs)
    #[test]
    fn secp256k1_verify_works() {
        let api = MockApi::default();

        let hash = hex::decode(SECP256K1_MSG_HASH_HEX).unwrap();
        let signature = hex::decode(SECP256K1_SIG_HEX).unwrap();
        let public_key = hex::decode(SECP256K1_PUBKEY_HEX).unwrap();

        assert!(api
            .secp256k1_verify(&hash, &signature, &public_key)
            .unwrap());
    }

    // Basic "fails" test. Exhaustive tests on VM's side (packages/vm/src/imports.rs)
    #[test]
    fn secp256k1_verify_fails() {
        let api = MockApi::default();

        let mut hash = hex::decode(SECP256K1_MSG_HASH_HEX).unwrap();
        // alter hash
        hash[0] ^= 0x01;
        let signature = hex::decode(SECP256K1_SIG_HEX).unwrap();
        let public_key = hex::decode(SECP256K1_PUBKEY_HEX).unwrap();

        assert!(!api
            .secp256k1_verify(&hash, &signature, &public_key)
            .unwrap());
    }

    // Basic "errors" test. Exhaustive tests on VM's side (packages/vm/src/imports.rs)
    #[test]
    fn secp256k1_verify_errs() {
        let api = MockApi::default();

        let hash = hex::decode(SECP256K1_MSG_HASH_HEX).unwrap();
        let signature = hex::decode(SECP256K1_SIG_HEX).unwrap();
        let public_key = vec![];

        let res = api.secp256k1_verify(&hash, &signature, &public_key);
        assert_eq!(res.unwrap_err(), VerificationError::InvalidPubkeyFormat);
    }

    #[test]
    fn secp256k1_recover_pubkey_works() {
        let api = MockApi::default();

        // https://gist.github.com/webmaster128/130b628d83621a33579751846699ed15
        let hash = hex!("5ae8317d34d1e595e3fa7247db80c0af4320cce1116de187f8f7e2e099c0d8d0");
        let signature = hex!("45c0b7f8c09a9e1f1cea0c25785594427b6bf8f9f878a8af0b1abbb48e16d0920d8becd0c220f67c51217eecfd7184ef0732481c843857e6bc7fc095c4f6b788");
        let recovery_param = 1;
        let expected = hex!("044a071e8a6e10aada2b8cf39fa3b5fb3400b04e99ea8ae64ceea1a977dbeaf5d5f8c8fbd10b71ab14cd561f7df8eb6da50f8a8d81ba564342244d26d1d4211595");

        let pubkey = api
            .secp256k1_recover_pubkey(&hash, &signature, recovery_param)
            .unwrap();
        assert_eq!(pubkey, expected);
    }

    #[test]
    fn secp256k1_recover_pubkey_fails_for_wrong_recovery_param() {
        let api = MockApi::default();

        // https://gist.github.com/webmaster128/130b628d83621a33579751846699ed15
        let hash = hex!("5ae8317d34d1e595e3fa7247db80c0af4320cce1116de187f8f7e2e099c0d8d0");
        let signature = hex!("45c0b7f8c09a9e1f1cea0c25785594427b6bf8f9f878a8af0b1abbb48e16d0920d8becd0c220f67c51217eecfd7184ef0732481c843857e6bc7fc095c4f6b788");
        let _recovery_param = 1;
        let expected = hex!("044a071e8a6e10aada2b8cf39fa3b5fb3400b04e99ea8ae64ceea1a977dbeaf5d5f8c8fbd10b71ab14cd561f7df8eb6da50f8a8d81ba564342244d26d1d4211595");

        // Wrong recovery param leads to different pubkey
        let pubkey = api.secp256k1_recover_pubkey(&hash, &signature, 0).unwrap();
        assert_eq!(pubkey.len(), 65);
        assert_ne!(pubkey, expected);

        // Invalid recovery param leads to error
        let result = api.secp256k1_recover_pubkey(&hash, &signature, 42);
        match result.unwrap_err() {
            RecoverPubkeyError::InvalidRecoveryParam => {}
            err => panic!("Unexpected error: {:?}", err),
        }
    }

    #[test]
    fn secp256k1_recover_pubkey_fails_for_wrong_hash() {
        let api = MockApi::default();

        // https://gist.github.com/webmaster128/130b628d83621a33579751846699ed15
        let hash = hex!("5ae8317d34d1e595e3fa7247db80c0af4320cce1116de187f8f7e2e099c0d8d0");
        let signature = hex!("45c0b7f8c09a9e1f1cea0c25785594427b6bf8f9f878a8af0b1abbb48e16d0920d8becd0c220f67c51217eecfd7184ef0732481c843857e6bc7fc095c4f6b788");
        let recovery_param = 1;
        let expected = hex!("044a071e8a6e10aada2b8cf39fa3b5fb3400b04e99ea8ae64ceea1a977dbeaf5d5f8c8fbd10b71ab14cd561f7df8eb6da50f8a8d81ba564342244d26d1d4211595");

        // Wrong hash
        let mut corrupted_hash = hash;
        corrupted_hash[0] ^= 0x01;
        let pubkey = api
            .secp256k1_recover_pubkey(&corrupted_hash, &signature, recovery_param)
            .unwrap();
        assert_eq!(pubkey.len(), 65);
        assert_ne!(pubkey, expected);

        // Malformed hash
        let mut malformed_hash = hash.to_vec();
        malformed_hash.push(0x8a);
        let result = api.secp256k1_recover_pubkey(&malformed_hash, &signature, recovery_param);
        match result.unwrap_err() {
            RecoverPubkeyError::InvalidHashFormat => {}
            err => panic!("Unexpected error: {:?}", err),
        }
    }

    // Basic "works" test. Exhaustive tests on VM's side (packages/vm/src/imports.rs)
    #[test]
    fn ed25519_verify_works() {
        let api = MockApi::default();

        let msg = hex::decode(ED25519_MSG_HEX).unwrap();
        let signature = hex::decode(ED25519_SIG_HEX).unwrap();
        let public_key = hex::decode(ED25519_PUBKEY_HEX).unwrap();

        assert!(api.ed25519_verify(&msg, &signature, &public_key).unwrap());
    }

    // Basic "fails" test. Exhaustive tests on VM's side (packages/vm/src/imports.rs)
    #[test]
    fn ed25519_verify_fails() {
        let api = MockApi::default();

        let mut msg = hex::decode(ED25519_MSG_HEX).unwrap();
        // alter msg
        msg[0] ^= 0x01;
        let signature = hex::decode(ED25519_SIG_HEX).unwrap();
        let public_key = hex::decode(ED25519_PUBKEY_HEX).unwrap();

        assert!(!api.ed25519_verify(&msg, &signature, &public_key).unwrap());
    }

    // Basic "errors" test. Exhaustive tests on VM's side (packages/vm/src/imports.rs)
    #[test]
    fn ed25519_verify_errs() {
        let api = MockApi::default();

        let msg = hex::decode(ED25519_MSG_HEX).unwrap();
        let signature = hex::decode(ED25519_SIG_HEX).unwrap();
        let public_key = vec![];

        let res = api.ed25519_verify(&msg, &signature, &public_key);
        assert_eq!(res.unwrap_err(), VerificationError::InvalidPubkeyFormat);
    }

    // Basic "works" test.
    #[test]
    fn ed25519_batch_verify_works() {
        let api = MockApi::default();

        let msg = hex::decode(ED25519_MSG_HEX).unwrap();
        let signature = hex::decode(ED25519_SIG_HEX).unwrap();
        let public_key = hex::decode(ED25519_PUBKEY_HEX).unwrap();

        let msgs: Vec<&[u8]> = vec![&msg];
        let signatures: Vec<&[u8]> = vec![&signature];
        let public_keys: Vec<&[u8]> = vec![&public_key];

        assert!(api
            .ed25519_batch_verify(&msgs, &signatures, &public_keys)
            .unwrap());
    }

    // Basic "fails" test.
    #[test]
    fn ed25519_batch_verify_fails() {
        let api = MockApi::default();

        let mut msg = hex::decode(ED25519_MSG_HEX).unwrap();
        // alter msg
        msg[0] ^= 0x01;
        let signature = hex::decode(ED25519_SIG_HEX).unwrap();
        let public_key = hex::decode(ED25519_PUBKEY_HEX).unwrap();

        let msgs: Vec<&[u8]> = vec![&msg];
        let signatures: Vec<&[u8]> = vec![&signature];
        let public_keys: Vec<&[u8]> = vec![&public_key];

        assert!(!api
            .ed25519_batch_verify(&msgs, &signatures, &public_keys)
            .unwrap());
    }

    // Basic "errors" test.
    #[test]
    fn ed25519_batch_verify_errs() {
        let api = MockApi::default();

        let msg = hex::decode(ED25519_MSG_HEX).unwrap();
        let signature = hex::decode(ED25519_SIG_HEX).unwrap();
        let public_key: Vec<u8> = vec![0u8; 0];

        let msgs: Vec<&[u8]> = vec![msg.as_slice()];
        let signatures: Vec<&[u8]> = vec![signature.as_slice()];
        let public_keys: Vec<&[u8]> = vec![&public_key];

        let res = api.ed25519_batch_verify(&msgs, &signatures, &public_keys);
        assert_eq!(res.unwrap_err(), VerificationError::InvalidPubkeyFormat);
    }

<<<<<<< HEAD
    #[test]
    fn call_works() {
        let api = MockApi::default();
        let benv  = Env {
            block: BlockInfo {
                height: 19_013,
                time: Timestamp::from_nanos(1_688_109_643_006_501_000),
                chain_id: "exchain-67".to_string(),
            },
            transaction_info: Some(TransactionInfo { index: 0 }),
            contract: ContractInfo {
                address: Addr::unchecked(String::from("contract1")),
            },
        };
        let exe_msg = String::from("{\"subtract\":{}}");
        let msg = WasmMsg::Execute {
            contract_addr: String::from("contract2"),
            msg: b"{\"subtract\":{}}".into(),
            funds: vec![]
        };
        let res= api.call(&benv, &msg);
        assert_eq!(res.unwrap(), exe_msg.into_bytes());
    }

    #[test]
    fn call_errors() {
        let api = MockApi::default();
        let benv  = Env {
            block: BlockInfo {
                height: 19_013,
                time: Timestamp::from_nanos(1_688_109_643_006_501_000),
                chain_id: "exchain-67".to_string(),
            },
            transaction_info: Some(TransactionInfo { index: 0 }),
            contract: ContractInfo {
                address: Addr::unchecked(String::from("contract1")),
            },
        };
        let msg = WasmMsg::UpdateAdmin {
            contract_addr: String::from("contract2"),
            admin: String::from("admin1")
        };
        let res= api.call(&benv, &msg);
        assert_eq!(res.unwrap_err(), StdError::generic_err("the WasmMsg is not Execute"));
    }

    #[test]
    fn delegate_call_works() {
        let api = MockApi::default();
        let benv  = Env {
            block: BlockInfo {
                height: 19_013,
                time: Timestamp::from_nanos(1_688_109_643_006_501_000),
                chain_id: "exchain-67".to_string(),
            },
            transaction_info: Some(TransactionInfo { index: 0 }),
            contract: ContractInfo {
                address: Addr::unchecked(String::from("contract1")),
            },
        };
        let exe_msg = String::from("{\"subtract\":{}}");
        let msg = WasmMsg::Execute {
            contract_addr: String::from("contract2"),
            msg: b"{\"subtract\":{}}".into(),
            funds: vec![]
        };
        let res= api.delegate_call(&benv, &msg);
        assert_eq!(res.unwrap(), exe_msg.into_bytes());
    }

    #[test]
    fn delegate_call_errors() {
        let api = MockApi::default();
        let benv  = Env {
            block: BlockInfo {
                height: 19_013,
                time: Timestamp::from_nanos(1_688_109_643_006_501_000),
                chain_id: "exchain-67".to_string(),
            },
            transaction_info: Some(TransactionInfo { index: 0 }),
            contract: ContractInfo {
                address: Addr::unchecked(String::from("contract1")),
            },
        };
        let msg = WasmMsg::UpdateAdmin {
            contract_addr: String::from("contract2"),
            admin: String::from("admin1")
        };
        let res= api.delegate_call(&benv, &msg);
        assert_eq!(res.unwrap_err(), StdError::generic_err("the WasmMsg is not Execute"));
    }

=======
    // Basic "works" test.
    #[test]
    fn new_contract_works(){
        let api = MockApi::default();

        let creator_addr = MOCK_CONTRACT_ADDR.to_string();
        let code = Binary::default();
        let code_id = 0;
        let msg = Binary::default();
        let admin=  MOCK_CONTRACT_ADDR.to_string();
        let label = "contract mock".to_string();
        let is_create2 = false;
        let salt = Binary::default();

        let addr = api.new_contract(creator_addr,code,code_id,msg,admin,label,is_create2,salt).unwrap();
        assert_eq!(addr, MOCK_CONTRACT_ADDR);
    }

    #[test]
    fn new_contract_input_length() {
        let api = MockApi::default();

        let creator_addr = "ADDR".to_string();
        let code = Binary::default();
        let code_id = 0;
        let msg = Binary::default();
        let admin=  MOCK_CONTRACT_ADDR.to_string();
        let label = "contract mock".to_string();
        let is_create2 = false;
        let salt = Binary::default();

        let err = api.new_contract(creator_addr,code,code_id,msg,admin,label,is_create2,salt).unwrap_err();
        assert!(err
            .to_string()
            .contains("creator address too short for this mock implementation (must be >= 5)"));


        let creator_addr = "ADDR_ADDR_ADDR_ADDR_ADDR".to_string();
        let code = Binary::default();
        let code_id = 0;
        let msg = Binary::default();
        let admin=  MOCK_CONTRACT_ADDR.to_string();
        let label = "contract mock".to_string();
        let is_create2 = false;
        let salt = Binary::default();

        let err = api.new_contract(creator_addr,code,code_id,msg,admin,label,is_create2,salt).unwrap_err();
        assert!(err
            .to_string()
            .contains("creator address too long for this mock implementation (must be <= 20)"));


        let creator_addr = MOCK_CONTRACT_ADDR.to_string();
        let code = Binary::default();
        let code_id = 0;
        let msg = Binary::default();
        let admin=  "ADDR".to_string();
        let label = "contract mock".to_string();
        let is_create2 = false;
        let salt = Binary::default();

        let err = api.new_contract(creator_addr,code,code_id,msg,admin,label,is_create2,salt).unwrap_err();
        assert!(err
            .to_string()
            .contains("admin address too short for this mock implementation (must be >= 5)"));


        let creator_addr = MOCK_CONTRACT_ADDR.to_string();
        let code = Binary::default();
        let code_id = 0;
        let msg = Binary::default();
        let admin=  "ADDR_ADDR_ADDR_ADDR_ADDR".to_string();
        let label = "contract mock".to_string();
        let is_create2 = false;
        let salt = Binary::default();

        let err = api.new_contract(creator_addr,code,code_id,msg,admin,label,is_create2,salt).unwrap_err();
        assert!(err
            .to_string()
            .contains("admin address too long for this mock implementation (must be <= 20)"));


        let creator_addr = MOCK_CONTRACT_ADDR.to_string();
        let code = Binary::from_base64("SGVsbG8sIFdvcmxkISBUaGlzIGlzIGEgYmFzZTY0IGVuY29kaW5nIHN0cmluZy4gVGhpcyBlbmNvZGluZyBoZWxwcyB0byBlbmNvZGluZyBkYXRhIGluIEJhc2U2NCBlbmNvZGluZyB0aGF0IG1lZGl1bSBpcyBhIG51bWJlciBvZiBkYXRhLCBlc3BlY2lhbGx5IGluIFB5dGhvbiB0aGF0IG1vZGlmaWNhdGlvbiBkYXRhIGluIFhNTCBvciBPYmplY3QgSGFzaC4=").unwrap();
        let code_id = 0;
        let msg = Binary::default();
        let admin=  MOCK_CONTRACT_ADDR.to_string();
        let label = "contract mock".to_string();
        let is_create2 = false;
        let salt = Binary::default();
        let err = api.new_contract(creator_addr,code,code_id,msg,admin,label,is_create2,salt).unwrap_err();
        assert!(err
            .to_string()
            .contains("code too long for this mock implementation (must be <= 200)"));
    }
>>>>>>> e7bdb609

    #[cfg(feature = "cosmwasm_1_1")]
    #[test]
    fn bank_querier_supply() {
        let addr1 = String::from("foo");
        let balance1 = vec![coin(123, "ELF"), coin(777, "FLY")];

        let addr2 = String::from("bar");
        let balance2 = coins(321, "ELF");

        let bank = BankQuerier::new(&[(&addr1, &balance1), (&addr2, &balance2)]);

        let elf = bank
            .query(&BankQuery::Supply {
                denom: "ELF".to_string(),
            })
            .unwrap()
            .unwrap();
        let res: SupplyResponse = from_binary(&elf).unwrap();
        assert_eq!(res.amount, coin(444, "ELF"));

        let fly = bank
            .query(&BankQuery::Supply {
                denom: "FLY".to_string(),
            })
            .unwrap()
            .unwrap();
        let res: SupplyResponse = from_binary(&fly).unwrap();
        assert_eq!(res.amount, coin(777, "FLY"));

        // if a denom does not exist, should return zero amount, instead of throwing an error
        let atom = bank
            .query(&BankQuery::Supply {
                denom: "ATOM".to_string(),
            })
            .unwrap()
            .unwrap();
        let res: SupplyResponse = from_binary(&atom).unwrap();
        assert_eq!(res.amount, coin(0, "ATOM"));
    }

    #[test]
    fn bank_querier_all_balances() {
        let addr = String::from("foobar");
        let balance = vec![coin(123, "ELF"), coin(777, "FLY")];
        let bank = BankQuerier::new(&[(&addr, &balance)]);

        let all = bank
            .query(&BankQuery::AllBalances { address: addr })
            .unwrap()
            .unwrap();
        let res: AllBalanceResponse = from_binary(&all).unwrap();
        assert_eq!(&res.amount, &balance);
    }

    #[test]
    fn bank_querier_one_balance() {
        let addr = String::from("foobar");
        let balance = vec![coin(123, "ELF"), coin(777, "FLY")];
        let bank = BankQuerier::new(&[(&addr, &balance)]);

        // one match
        let fly = bank
            .query(&BankQuery::Balance {
                address: addr.clone(),
                denom: "FLY".to_string(),
            })
            .unwrap()
            .unwrap();
        let res: BalanceResponse = from_binary(&fly).unwrap();
        assert_eq!(res.amount, coin(777, "FLY"));

        // missing denom
        let miss = bank
            .query(&BankQuery::Balance {
                address: addr,
                denom: "MISS".to_string(),
            })
            .unwrap()
            .unwrap();
        let res: BalanceResponse = from_binary(&miss).unwrap();
        assert_eq!(res.amount, coin(0, "MISS"));
    }

    #[test]
    fn bank_querier_missing_account() {
        let addr = String::from("foobar");
        let balance = vec![coin(123, "ELF"), coin(777, "FLY")];
        let bank = BankQuerier::new(&[(&addr, &balance)]);

        // all balances on empty account is empty vec
        let all = bank
            .query(&BankQuery::AllBalances {
                address: String::from("elsewhere"),
            })
            .unwrap()
            .unwrap();
        let res: AllBalanceResponse = from_binary(&all).unwrap();
        assert_eq!(res.amount, vec![]);

        // any denom on balances on empty account is empty coin
        let miss = bank
            .query(&BankQuery::Balance {
                address: String::from("elsewhere"),
                denom: "ELF".to_string(),
            })
            .unwrap()
            .unwrap();
        let res: BalanceResponse = from_binary(&miss).unwrap();
        assert_eq!(res.amount, coin(0, "ELF"));
    }

    #[cfg(feature = "cosmwasm_1_3")]
    #[test]
    fn bank_querier_metadata_works() {
        let mut bank = BankQuerier::new(&[]);
        bank.set_denom_metadata(
            &(0..100)
                .map(|i| DenomMetadata {
                    symbol: format!("FOO{i}"),
                    name: "Foo".to_string(),
                    description: "Foo coin".to_string(),
                    denom_units: vec![DenomUnit {
                        denom: "ufoo".to_string(),
                        exponent: 8,
                        aliases: vec!["microfoo".to_string(), "foobar".to_string()],
                    }],
                    display: "FOO".to_string(),
                    base: format!("ufoo{i}"),
                    uri: "https://foo.bar".to_string(),
                    uri_hash: "foo".to_string(),
                })
                .collect::<Vec<_>>(),
        );

        // querying first 10 should work
        let res = bank
            .query(&BankQuery::AllDenomMetadata {
                pagination: Some(PageRequest {
                    key: None,
                    limit: 10,
                    reverse: false,
                }),
            })
            .unwrap()
            .unwrap();
        let res: AllDenomMetadataResponse = from_binary(&res).unwrap();
        assert_eq!(res.metadata.len(), 10);
        assert!(res.next_key.is_some());

        // querying next 10 should also work
        let res2 = bank
            .query(&BankQuery::AllDenomMetadata {
                pagination: Some(PageRequest {
                    key: res.next_key,
                    limit: 10,
                    reverse: false,
                }),
            })
            .unwrap()
            .unwrap();
        let res2: AllDenomMetadataResponse = from_binary(&res2).unwrap();
        assert_eq!(res2.metadata.len(), 10);
        assert_ne!(res.metadata.last(), res2.metadata.first());
        // should have no overlap
        for m in res.metadata {
            assert!(!res2.metadata.contains(&m));
        }

        // querying all 100 should work
        let res = bank
            .query(&BankQuery::AllDenomMetadata {
                pagination: Some(PageRequest {
                    key: None,
                    limit: 100,
                    reverse: true,
                }),
            })
            .unwrap()
            .unwrap();
        let res: AllDenomMetadataResponse = from_binary(&res).unwrap();
        assert_eq!(res.metadata.len(), 100);
        assert!(res.next_key.is_none(), "no more data should be available");
        assert_eq!(res.metadata[0].symbol, "FOO99", "should have been reversed");

        let more_res = bank
            .query(&BankQuery::AllDenomMetadata {
                pagination: Some(PageRequest {
                    key: res.next_key,
                    limit: u32::MAX,
                    reverse: true,
                }),
            })
            .unwrap()
            .unwrap();
        let more_res: AllDenomMetadataResponse = from_binary(&more_res).unwrap();
        assert_eq!(
            more_res.metadata, res.metadata,
            "should be same as previous query"
        );
    }

    #[cfg(feature = "cosmwasm_1_3")]
    #[test]
    fn distribution_querier_delegator_withdraw_address() {
        let mut distribution = DistributionQuerier::default();
        distribution.set_withdraw_address("addr0", "withdraw0");

        let query = DistributionQuery::DelegatorWithdrawAddress {
            delegator_address: "addr0".to_string(),
        };

        let res = distribution.query(&query).unwrap().unwrap();
        let res: DelegatorWithdrawAddressResponse = from_binary(&res).unwrap();
        assert_eq!(res.withdraw_address, "withdraw0");

        let query = DistributionQuery::DelegatorWithdrawAddress {
            delegator_address: "addr1".to_string(),
        };

        let res = distribution.query(&query).unwrap().unwrap();
        let res: DelegatorWithdrawAddressResponse = from_binary(&res).unwrap();
        assert_eq!(res.withdraw_address, "addr1");
    }

    #[cfg(feature = "stargate")]
    #[test]
    fn ibc_querier_channel_existing() {
        let chan1 = mock_ibc_channel("channel-0", IbcOrder::Ordered, "ibc");
        let chan2 = mock_ibc_channel("channel-1", IbcOrder::Ordered, "ibc");

        let ibc = IbcQuerier::new("myport", &[chan1.clone(), chan2]);

        // query existing
        let query = &IbcQuery::Channel {
            channel_id: "channel-0".to_string(),
            port_id: Some("my_port".to_string()),
        };
        let raw = ibc.query(query).unwrap().unwrap();
        let chan: ChannelResponse = from_binary(&raw).unwrap();
        assert_eq!(chan.channel, Some(chan1));
    }

    #[cfg(feature = "stargate")]
    #[test]
    fn ibc_querier_channel_existing_no_port() {
        let chan1 = IbcChannel {
            endpoint: IbcEndpoint {
                port_id: "myport".to_string(),
                channel_id: "channel-0".to_string(),
            },
            counterparty_endpoint: IbcEndpoint {
                port_id: "their_port".to_string(),
                channel_id: "channel-7".to_string(),
            },
            order: IbcOrder::Ordered,
            version: "ibc".to_string(),
            connection_id: "connection-2".to_string(),
        };
        let chan2 = mock_ibc_channel("channel-1", IbcOrder::Ordered, "ibc");

        let ibc = IbcQuerier::new("myport", &[chan1.clone(), chan2]);

        // query existing
        let query = &IbcQuery::Channel {
            channel_id: "channel-0".to_string(),
            port_id: Some("myport".to_string()),
        };
        let raw = ibc.query(query).unwrap().unwrap();
        let chan: ChannelResponse = from_binary(&raw).unwrap();
        assert_eq!(chan.channel, Some(chan1));
    }

    #[cfg(feature = "stargate")]
    #[test]
    fn ibc_querier_channel_none() {
        let chan1 = mock_ibc_channel("channel-0", IbcOrder::Ordered, "ibc");
        let chan2 = mock_ibc_channel("channel-1", IbcOrder::Ordered, "ibc");

        let ibc = IbcQuerier::new("myport", &[chan1, chan2]);

        // query non-existing
        let query = &IbcQuery::Channel {
            channel_id: "channel-0".to_string(),
            port_id: None,
        };
        let raw = ibc.query(query).unwrap().unwrap();
        let chan: ChannelResponse = from_binary(&raw).unwrap();
        assert_eq!(chan.channel, None);
    }

    #[cfg(feature = "stargate")]
    #[test]
    fn ibc_querier_channels_matching() {
        let chan1 = mock_ibc_channel("channel-0", IbcOrder::Ordered, "ibc");
        let chan2 = mock_ibc_channel("channel-1", IbcOrder::Ordered, "ibc");

        let ibc = IbcQuerier::new("myport", &[chan1.clone(), chan2.clone()]);

        // query channels matching "my_port" (should match both above)
        let query = &IbcQuery::ListChannels {
            port_id: Some("my_port".to_string()),
        };
        let raw = ibc.query(query).unwrap().unwrap();
        let res: ListChannelsResponse = from_binary(&raw).unwrap();
        assert_eq!(res.channels, vec![chan1, chan2]);
    }

    #[cfg(feature = "stargate")]
    #[test]
    fn ibc_querier_channels_no_matching() {
        let chan1 = mock_ibc_channel("channel-0", IbcOrder::Ordered, "ibc");
        let chan2 = mock_ibc_channel("channel-1", IbcOrder::Ordered, "ibc");

        let ibc = IbcQuerier::new("myport", &[chan1, chan2]);

        // query channels matching "myport" (should be none)
        let query = &IbcQuery::ListChannels { port_id: None };
        let raw = ibc.query(query).unwrap().unwrap();
        let res: ListChannelsResponse = from_binary(&raw).unwrap();
        assert_eq!(res.channels, vec![]);
    }

    #[cfg(feature = "stargate")]
    #[test]
    fn ibc_querier_port() {
        let chan1 = mock_ibc_channel("channel-0", IbcOrder::Ordered, "ibc");

        let ibc = IbcQuerier::new("myport", &[chan1]);

        // query channels matching "myport" (should be none)
        let query = &IbcQuery::PortId {};
        let raw = ibc.query(query).unwrap().unwrap();
        let res: PortIdResponse = from_binary(&raw).unwrap();
        assert_eq!(res.port_id, "myport");
    }

    #[cfg(feature = "staking")]
    #[test]
    fn staking_querier_all_validators() {
        let val1 = Validator {
            address: String::from("validator-one"),
            commission: Decimal::percent(1),
            max_commission: Decimal::percent(3),
            max_change_rate: Decimal::percent(1),
        };
        let val2 = Validator {
            address: String::from("validator-two"),
            commission: Decimal::permille(15),
            max_commission: Decimal::permille(40),
            max_change_rate: Decimal::permille(5),
        };

        let staking = StakingQuerier::new("ustake", &[val1.clone(), val2.clone()], &[]);

        // one match
        let raw = staking
            .query(&StakingQuery::AllValidators {})
            .unwrap()
            .unwrap();
        let vals: AllValidatorsResponse = from_binary(&raw).unwrap();
        assert_eq!(vals.validators, vec![val1, val2]);
    }

    #[cfg(feature = "staking")]
    #[test]
    fn staking_querier_validator() {
        let address1 = String::from("validator-one");
        let address2 = String::from("validator-two");
        let address_non_existent = String::from("wannabe-validator");

        let val1 = Validator {
            address: address1.clone(),
            commission: Decimal::percent(1),
            max_commission: Decimal::percent(3),
            max_change_rate: Decimal::percent(1),
        };
        let val2 = Validator {
            address: address2.clone(),
            commission: Decimal::permille(15),
            max_commission: Decimal::permille(40),
            max_change_rate: Decimal::permille(5),
        };

        let staking = StakingQuerier::new("ustake", &[val1.clone(), val2.clone()], &[]);

        // query 1
        let raw = staking
            .query(&StakingQuery::Validator { address: address1 })
            .unwrap()
            .unwrap();
        let res: ValidatorResponse = from_binary(&raw).unwrap();
        assert_eq!(res.validator, Some(val1));

        // query 2
        let raw = staking
            .query(&StakingQuery::Validator { address: address2 })
            .unwrap()
            .unwrap();
        let res: ValidatorResponse = from_binary(&raw).unwrap();
        assert_eq!(res.validator, Some(val2));

        // query non-existent
        let raw = staking
            .query(&StakingQuery::Validator {
                address: address_non_existent,
            })
            .unwrap()
            .unwrap();
        let res: ValidatorResponse = from_binary(&raw).unwrap();
        assert_eq!(res.validator, None);
    }

    #[cfg(feature = "staking")]
    // gets delegators from query or panic
    fn get_all_delegators(
        staking: &StakingQuerier,
        delegator: impl Into<String>,
    ) -> Vec<Delegation> {
        let raw = staking
            .query(&StakingQuery::AllDelegations {
                delegator: delegator.into(),
            })
            .unwrap()
            .unwrap();
        let dels: AllDelegationsResponse = from_binary(&raw).unwrap();
        dels.delegations
    }

    #[cfg(feature = "staking")]
    // gets full delegators from query or panic
    fn get_delegator(
        staking: &StakingQuerier,
        delegator: impl Into<String>,
        validator: impl Into<String>,
    ) -> Option<FullDelegation> {
        let raw = staking
            .query(&StakingQuery::Delegation {
                delegator: delegator.into(),
                validator: validator.into(),
            })
            .unwrap()
            .unwrap();
        let dels: DelegationResponse = from_binary(&raw).unwrap();
        dels.delegation
    }

    #[cfg(feature = "staking")]
    #[test]
    fn staking_querier_delegations() {
        let val1 = String::from("validator-one");
        let val2 = String::from("validator-two");

        let user_a = Addr::unchecked("investor");
        let user_b = Addr::unchecked("speculator");
        let user_c = Addr::unchecked("hodler");

        // we need multiple validators per delegator, so the queries provide different results
        let del1a = FullDelegation {
            delegator: user_a.clone(),
            validator: val1.clone(),
            amount: coin(100, "ustake"),
            can_redelegate: coin(100, "ustake"),
            accumulated_rewards: coins(5, "ustake"),
        };
        let del2a = FullDelegation {
            delegator: user_a.clone(),
            validator: val2.clone(),
            amount: coin(500, "ustake"),
            can_redelegate: coin(500, "ustake"),
            accumulated_rewards: coins(20, "ustake"),
        };

        // note we cannot have multiple delegations on one validator, they are collapsed into one
        let del1b = FullDelegation {
            delegator: user_b.clone(),
            validator: val1.clone(),
            amount: coin(500, "ustake"),
            can_redelegate: coin(0, "ustake"),
            accumulated_rewards: coins(0, "ustake"),
        };

        // and another one on val2
        let del2c = FullDelegation {
            delegator: user_c.clone(),
            validator: val2.clone(),
            amount: coin(8888, "ustake"),
            can_redelegate: coin(4567, "ustake"),
            accumulated_rewards: coins(900, "ustake"),
        };

        let staking = StakingQuerier::new(
            "ustake",
            &[],
            &[del1a.clone(), del1b.clone(), del2a.clone(), del2c.clone()],
        );

        // get all for user a
        let dels = get_all_delegators(&staking, user_a.clone());
        assert_eq!(dels, vec![del1a.clone().into(), del2a.clone().into()]);

        // get all for user b
        let dels = get_all_delegators(&staking, user_b.clone());
        assert_eq!(dels, vec![del1b.clone().into()]);

        // get all for user c
        let dels = get_all_delegators(&staking, user_c.clone());
        assert_eq!(dels, vec![del2c.clone().into()]);

        // for user with no delegations...
        let dels = get_all_delegators(&staking, String::from("no one"));
        assert_eq!(dels, vec![]);

        // filter a by validator (1 and 1)
        let dels = get_delegator(&staking, user_a.clone(), val1.clone());
        assert_eq!(dels, Some(del1a));
        let dels = get_delegator(&staking, user_a, val2.clone());
        assert_eq!(dels, Some(del2a));

        // filter b by validator (2 and 0)
        let dels = get_delegator(&staking, user_b.clone(), val1.clone());
        assert_eq!(dels, Some(del1b));
        let dels = get_delegator(&staking, user_b, val2.clone());
        assert_eq!(dels, None);

        // filter c by validator (0 and 1)
        let dels = get_delegator(&staking, user_c.clone(), val1);
        assert_eq!(dels, None);
        let dels = get_delegator(&staking, user_c, val2);
        assert_eq!(dels, Some(del2c));
    }

    #[test]
    fn wasm_querier_works() {
        let mut querier = WasmQuerier::default();

        let any_addr = "foo".to_string();

        // By default, querier errors for WasmQuery::Raw
        let system_err = querier
            .query(&WasmQuery::Raw {
                contract_addr: any_addr.clone(),
                key: b"the key".into(),
            })
            .unwrap_err();
        match system_err {
            SystemError::NoSuchContract { addr } => assert_eq!(addr, any_addr),
            err => panic!("Unexpected error: {:?}", err),
        }

        // By default, querier errors for WasmQuery::Smart
        let system_err = querier
            .query(&WasmQuery::Smart {
                contract_addr: any_addr.clone(),
                msg: b"{}".into(),
            })
            .unwrap_err();
        match system_err {
            SystemError::NoSuchContract { addr } => assert_eq!(addr, any_addr),
            err => panic!("Unexpected error: {:?}", err),
        }

        // By default, querier errors for WasmQuery::ContractInfo
        let system_err = querier
            .query(&WasmQuery::ContractInfo {
                contract_addr: any_addr.clone(),
            })
            .unwrap_err();
        match system_err {
            SystemError::NoSuchContract { addr } => assert_eq!(addr, any_addr),
            err => panic!("Unexpected error: {:?}", err),
        }

        #[cfg(feature = "cosmwasm_1_2")]
        {
            // By default, querier errors for WasmQuery::CodeInfo
            let system_err = querier
                .query(&WasmQuery::CodeInfo { code_id: 4 })
                .unwrap_err();
            match system_err {
                SystemError::NoSuchCode { code_id } => assert_eq!(code_id, 4),
                err => panic!("Unexpected error: {:?}", err),
            }
        }

        querier.update_handler(|request| {
            let constract1 = Addr::unchecked("contract1");
            let mut storage1 = HashMap::<Binary, Binary>::default();
            storage1.insert(b"the key".into(), b"the value".into());

            match request {
                WasmQuery::Raw { contract_addr, key } => {
                    if *contract_addr == constract1 {
                        if let Some(value) = storage1.get(key) {
                            SystemResult::Ok(ContractResult::Ok(value.clone()))
                        } else {
                            SystemResult::Ok(ContractResult::Ok(Binary::default()))
                        }
                    } else {
                        SystemResult::Err(SystemError::NoSuchContract {
                            addr: contract_addr.clone(),
                        })
                    }
                }
                WasmQuery::Smart { contract_addr, msg } => {
                    if *contract_addr == constract1 {
                        #[derive(Deserialize)]
                        struct MyMsg {}
                        let _msg: MyMsg = match from_binary(msg) {
                            Ok(msg) => msg,
                            Err(err) => {
                                return SystemResult::Ok(ContractResult::Err(err.to_string()))
                            }
                        };
                        let response: Response = Response::new().set_data(b"good");
                        SystemResult::Ok(ContractResult::Ok(to_binary(&response).unwrap()))
                    } else {
                        SystemResult::Err(SystemError::NoSuchContract {
                            addr: contract_addr.clone(),
                        })
                    }
                }
                WasmQuery::ContractInfo { contract_addr } => {
                    if *contract_addr == constract1 {
                        let response = ContractInfoResponse {
                            code_id: 4,
                            creator: "lalala".into(),
                            admin: None,
                            pinned: false,
                            ibc_port: None,
                        };
                        SystemResult::Ok(ContractResult::Ok(to_binary(&response).unwrap()))
                    } else {
                        SystemResult::Err(SystemError::NoSuchContract {
                            addr: contract_addr.clone(),
                        })
                    }
                }
                #[cfg(feature = "cosmwasm_1_2")]
                WasmQuery::CodeInfo { code_id } => {
                    use crate::{CodeInfoResponse, HexBinary};
                    let code_id = *code_id;
                    if code_id == 4 {
                        let response = CodeInfoResponse {
                            code_id,
                            creator: "lalala".into(),
                            checksum: HexBinary::from_hex(
                                "84cf20810fd429caf58898c3210fcb71759a27becddae08dbde8668ea2f4725d",
                            )
                            .unwrap(),
                        };
                        SystemResult::Ok(ContractResult::Ok(to_binary(&response).unwrap()))
                    } else {
                        SystemResult::Err(SystemError::NoSuchCode { code_id })
                    }
                }
            }
        });

        // WasmQuery::Raw
        let result = querier.query(&WasmQuery::Raw {
            contract_addr: "contract1".into(),
            key: b"the key".into(),
        });
        match result {
            SystemResult::Ok(ContractResult::Ok(value)) => assert_eq!(value, b"the value" as &[u8]),
            res => panic!("Unexpected result: {:?}", res),
        }
        let result = querier.query(&WasmQuery::Raw {
            contract_addr: "contract1".into(),
            key: b"other key".into(),
        });
        match result {
            SystemResult::Ok(ContractResult::Ok(value)) => assert_eq!(value, b"" as &[u8]),
            res => panic!("Unexpected result: {:?}", res),
        }

        // WasmQuery::Smart
        let result = querier.query(&WasmQuery::Smart {
            contract_addr: "contract1".into(),
            msg: b"{}".into(),
        });
        match result {
            SystemResult::Ok(ContractResult::Ok(value)) => assert_eq!(
                value,
                br#"{"messages":[],"attributes":[],"events":[],"data":"Z29vZA=="}"# as &[u8]
            ),
            res => panic!("Unexpected result: {:?}", res),
        }
        let result = querier.query(&WasmQuery::Smart {
            contract_addr: "contract1".into(),
            msg: b"a broken request".into(),
        });
        match result {
            SystemResult::Ok(ContractResult::Err(err)) => {
                assert_eq!(err, "Error parsing into type cosmwasm_std::testing::mock::tests::wasm_querier_works::{{closure}}::MyMsg: Invalid type")
            }
            res => panic!("Unexpected result: {:?}", res),
        }

        // WasmQuery::ContractInfo
        let result = querier.query(&WasmQuery::ContractInfo {
            contract_addr: "contract1".into(),
        });
        match result {
            SystemResult::Ok(ContractResult::Ok(value)) => assert_eq!(
                value,
                br#"{"code_id":4,"creator":"lalala","admin":null,"pinned":false,"ibc_port":null}"#
                    as &[u8]
            ),
            res => panic!("Unexpected result: {:?}", res),
        }

        // WasmQuery::ContractInfo
        #[cfg(feature = "cosmwasm_1_2")]
        {
            let result = querier.query(&WasmQuery::CodeInfo { code_id: 4 });
            match result {
                SystemResult::Ok(ContractResult::Ok(value)) => assert_eq!(
                    value,
                    br#"{"code_id":4,"creator":"lalala","checksum":"84cf20810fd429caf58898c3210fcb71759a27becddae08dbde8668ea2f4725d"}"#
                ),
                res => panic!("Unexpected result: {:?}", res),
            }
        }
    }

    #[test]
    fn digit_sum_works() {
        assert_eq!(digit_sum(&[]), 0);
        assert_eq!(digit_sum(&[0]), 0);
        assert_eq!(digit_sum(&[0, 0]), 0);
        assert_eq!(digit_sum(&[0, 0, 0]), 0);

        assert_eq!(digit_sum(&[1, 0, 0]), 1);
        assert_eq!(digit_sum(&[0, 1, 0]), 1);
        assert_eq!(digit_sum(&[0, 0, 1]), 1);

        assert_eq!(digit_sum(&[1, 2, 3]), 6);

        assert_eq!(digit_sum(&[255, 1]), 256);
    }
}<|MERGE_RESOLUTION|>--- conflicted
+++ resolved
@@ -1398,7 +1398,6 @@
         assert_eq!(res.unwrap_err(), VerificationError::InvalidPubkeyFormat);
     }
 
-<<<<<<< HEAD
     #[test]
     fn call_works() {
         let api = MockApi::default();
@@ -1491,7 +1490,6 @@
         assert_eq!(res.unwrap_err(), StdError::generic_err("the WasmMsg is not Execute"));
     }
 
-=======
     // Basic "works" test.
     #[test]
     fn new_contract_works(){
@@ -1587,7 +1585,6 @@
             .to_string()
             .contains("code too long for this mock implementation (must be <= 200)"));
     }
->>>>>>> e7bdb609
 
     #[cfg(feature = "cosmwasm_1_1")]
     #[test]
