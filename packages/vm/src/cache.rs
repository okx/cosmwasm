use std::collections::HashMap;
use std::collections::HashSet;
use std::fs::{self, File, OpenOptions};
use std::io::{Read, Write};
use std::marker::PhantomData;
use std::path::{Path, PathBuf};
use std::sync::Mutex;

use crate::backend::{Backend, BackendApi, Querier, Storage};
use crate::capabilities::required_capabilities_from_module;
use crate::checksum::Checksum;
<<<<<<< HEAD
use crate::compatibility::check_wasm;
use crate::environment::InternalCallParam;
=======
use crate::compatibility::{check_wasm, SUPPORTED_IMPORTS};
>>>>>>> 4c86c968
use crate::errors::{VmError, VmResult};
use crate::filesystem::mkdir_p;
use crate::instance::{Instance, InstanceOptions};
use crate::milestone::higher_than_wasm_v1;
use crate::modules::{FileSystemCache, InMemoryCache, PinnedMemoryCache};
use crate::size::Size;
use crate::static_analysis::{deserialize_wasm, has_ibc_entry_points};
use crate::wasm_backend::{compile, make_runtime_store};

const STATE_DIR: &str = "state";
// Things related to the state of the blockchain.
const WASM_DIR: &str = "wasm";

const CACHE_DIR: &str = "cache";
// Cacheable things.
const MODULES_DIR: &str = "modules";

/// Statistics about the usage of a cache instance. Those values are node
/// specific and must not be used in a consensus critical context.
/// When a node is hit by a client for simulations or other queries, hits and misses
/// increase. Also a node restart will reset the values.
///
/// All values should be increment using saturated addition to ensure the node does not
/// crash in case the stats exceed the integer limit.
#[derive(Debug, Default, Clone, Copy)]
pub struct Stats {
    pub hits_pinned_memory_cache: u32,
    pub hits_memory_cache: u32,
    pub hits_fs_cache: u32,
    pub misses: u32,
}

#[derive(Debug, Clone, Copy)]
pub struct Metrics {
    pub stats: Stats,
    pub elements_pinned_memory_cache: usize,
    pub elements_memory_cache: usize,
    pub size_pinned_memory_cache: usize,
    pub size_memory_cache: usize,
}

#[derive(Clone, Debug)]
pub struct CacheOptions {
    /// The base directory of this cache.
    ///
    /// If this does not exist, it will be created. Not sure if this behaviour
    /// is desired but wasmd relies on it.
    pub base_dir: PathBuf,
    pub available_capabilities: HashSet<String>,
    pub memory_cache_size: Size,
    /// Memory limit for instances, in bytes. Use a value that is divisible by the Wasm page size 65536,
    /// e.g. full MiBs.
    pub instance_memory_limit: Size,
}

pub struct CacheInner {
    /// The directory in which the Wasm blobs are stored in the file system.
    wasm_path: PathBuf,
    /// Instances memory limit in bytes. Use a value that is divisible by the Wasm page size 65536,
    /// e.g. full MiBs.
    instance_memory_limit: Size,
    pinned_memory_cache: PinnedMemoryCache,
    memory_cache: InMemoryCache,
    fs_cache: FileSystemCache,
    stats: Stats,
}

pub struct Cache<A: BackendApi, S: Storage, Q: Querier> {
    /// Available capabilities are immutable for the lifetime of the cache,
    /// i.e. any number of read-only references is allowed to access it concurrently.
    available_capabilities: HashSet<String>,
    inner: Mutex<CacheInner>,
    // Those two don't store data but only fix type information
    type_api: PhantomData<A>,
    type_storage: PhantomData<S>,
    type_querier: PhantomData<Q>,
    /// To prevent concurrent access to `WasmerInstance::new`
    instantiation_lock: Mutex<()>,

    //for blockchain updrade
    cur_block_num: u64,
    block_milestone: HashMap<String, u64>,
}

#[derive(PartialEq, Eq, Debug)]
pub struct AnalysisReport {
    pub has_ibc_entry_points: bool,
    pub required_capabilities: HashSet<String>,
}

impl<A, S, Q> Cache<A, S, Q>
where
    A: BackendApi + 'static, // 'static is needed by `impl<…> Instance`
    S: Storage + 'static,    // 'static is needed by `impl<…> Instance`
    Q: Querier + 'static,    // 'static is needed by `impl<…> Instance`
{
    /// Creates a new cache that stores data in `base_dir`.
    ///
    /// # Safety
    ///
    /// This function is marked unsafe due to `FileSystemCache::new`, which implicitly
    /// assumes the disk contents are correct, and there's no way to ensure the artifacts
    /// stored in the cache haven't been corrupted or tampered with.
    pub unsafe fn new(options: CacheOptions) -> VmResult<Self> {
        let CacheOptions {
            base_dir,
            available_capabilities,
            memory_cache_size,
            instance_memory_limit,
        } = options;

        let state_path = base_dir.join(STATE_DIR);
        let cache_path = base_dir.join(CACHE_DIR);

        let wasm_path = state_path.join(WASM_DIR);

        // Ensure all the needed directories exist on disk.
        mkdir_p(&state_path).map_err(|_e| VmError::cache_err("Error creating state directory"))?;
        mkdir_p(&cache_path).map_err(|_e| VmError::cache_err("Error creating cache directory"))?;
        mkdir_p(&wasm_path).map_err(|_e| VmError::cache_err("Error creating wasm directory"))?;

        let fs_cache = FileSystemCache::new(cache_path.join(MODULES_DIR))
            .map_err(|e| VmError::cache_err(format!("Error file system cache: {}", e)))?;
        Ok(Cache {
            available_capabilities,
            inner: Mutex::new(CacheInner {
                wasm_path,
                instance_memory_limit,
                pinned_memory_cache: PinnedMemoryCache::new(),
                memory_cache: InMemoryCache::new(memory_cache_size),
                fs_cache,
                stats: Stats::default(),
            }),
            type_storage: PhantomData::<S>,
            type_api: PhantomData::<A>,
            type_querier: PhantomData::<Q>,
            instantiation_lock: Mutex::new(()),

            cur_block_num: 0,
            block_milestone: HashMap::new(),
        })
    }

    pub fn stats(&self) -> Stats {
        self.inner.lock().unwrap().stats
    }

    pub fn metrics(&self) -> Metrics {
        let cache = self.inner.lock().unwrap();
        Metrics {
            stats: cache.stats,
            elements_pinned_memory_cache: cache.pinned_memory_cache.len(),
            elements_memory_cache: cache.memory_cache.len(),
            size_pinned_memory_cache: cache.pinned_memory_cache.size(),
            size_memory_cache: cache.memory_cache.size(),
        }
    }

    /// Takes a Wasm bytecode and stores it to the cache.
    ///
    /// This performs static checks, compiles the bytescode to a module and
    /// stores the Wasm file on disk.
    ///
    /// This does the same as [`save_wasm_unchecked`] plus the static checks.
    /// When a Wasm blob is stored the first time, use this function.
    pub fn save_wasm(&self, wasm: &[u8]) -> VmResult<Checksum> {
        let imports = if higher_than_wasm_v1(self.cur_block_num, self.block_milestone.clone()) {
            // TODO upgrade
            SUPPORTED_IMPORTS
        } else {
            SUPPORTED_IMPORTS
        };
        check_wasm(wasm, &self.available_capabilities, imports)?;
        self.save_wasm_unchecked(wasm)
    }

    /// Takes a Wasm bytecode and stores it to the cache.
    ///
    /// This compiles the bytescode to a module and
    /// stores the Wasm file on disk.
    ///
    /// This does the same as [`save_wasm`] but without the static checks.
    /// When a Wasm blob is stored which was previously checked (e.g. as part of state sync),
    /// use this function.
    pub fn save_wasm_unchecked(&self, wasm: &[u8]) -> VmResult<Checksum> {
        let module = compile(wasm, None, &[])?;

        let mut cache = self.inner.lock().unwrap();
        let checksum = save_wasm_to_disk(&cache.wasm_path, wasm)?;
        cache.fs_cache.store(&checksum, &module)?;
        Ok(checksum)
    }

    /// Removes the Wasm blob for the given checksum from disk and its
    /// compiled module from the file system cache.
    ///
    /// The existence of the original code is required since the caller (wasmd)
    /// has to keep track of which entries we have here.
    pub fn remove_wasm(&self, checksum: &Checksum) -> VmResult<()> {
        let mut cache = self.inner.lock().unwrap();

        // Remove compiled moduled from disk (if it exists).
        // Here we could also delete from memory caches but this is not really
        // necessary as they are pushed out from the LRU over time or disappear
        // when the node process restarts.
        cache.fs_cache.remove(checksum)?;

        let path = &cache.wasm_path;
        remove_wasm_from_disk(path, checksum)?;
        Ok(())
    }

    /// Retrieves a Wasm blob that was previously stored via save_wasm.
    /// When the cache is instantiated with the same base dir, this finds Wasm files on disc across multiple cache instances (i.e. node restarts).
    /// This function is public to allow a checksum to Wasm lookup in the blockchain.
    ///
    /// If the given ID is not found or the content does not match the hash (=ID), an error is returned.
    pub fn load_wasm(&self, checksum: &Checksum) -> VmResult<Vec<u8>> {
        self.load_wasm_with_path(&self.inner.lock().unwrap().wasm_path, checksum)
    }

    fn load_wasm_with_path(&self, wasm_path: &Path, checksum: &Checksum) -> VmResult<Vec<u8>> {
        let code = load_wasm_from_disk(wasm_path, checksum)?;
        // verify hash matches (integrity check)
        if Checksum::generate(&code) != *checksum {
            Err(VmError::integrity_err())
        } else {
            Ok(code)
        }
    }

    /// Performs static anlyzation on this Wasm without compiling or instantiating it.
    ///
    /// Once the contract was stored via [`save_wasm`], this can be called at any point in time.
    /// It does not depend on any caching of the contract.
    pub fn analyze(&self, checksum: &Checksum) -> VmResult<AnalysisReport> {
        // Here we could use a streaming deserializer to slightly improve performance. However, this way it is DRYer.
        let wasm = self.load_wasm(checksum)?;
        let module = deserialize_wasm(&wasm)?;
        Ok(AnalysisReport {
            has_ibc_entry_points: has_ibc_entry_points(&module),
            required_capabilities: required_capabilities_from_module(&module),
        })
    }

    /// Pins a Module that was previously stored via save_wasm.
    ///
    /// The module is lookup first in the memory cache, and then in the file system cache.
    /// If not found, the code is loaded from the file system, compiled, and stored into the
    /// pinned cache.
    /// If the given ID is not found, or the content does not match the hash (=ID), an error is returned.
    pub fn pin(&self, checksum: &Checksum) -> VmResult<()> {
        let mut cache = self.inner.lock().unwrap();
        if cache.pinned_memory_cache.has(checksum) {
            return Ok(());
        }

        // Try to get module from the memory cache
        if let Some(module) = cache.memory_cache.load(checksum)? {
            cache.stats.hits_memory_cache = cache.stats.hits_memory_cache.saturating_add(1);
            return cache
                .pinned_memory_cache
                .store(checksum, module.module, module.size);
        }

        // Try to get module from file system cache
        let store = make_runtime_store(Some(cache.instance_memory_limit));
        if let Some(module) = cache.fs_cache.load(checksum, &store)? {
            cache.stats.hits_fs_cache = cache.stats.hits_fs_cache.saturating_add(1);
            let module_size = loupe::size_of_val(&module);
            return cache
                .pinned_memory_cache
                .store(checksum, module, module_size);
        }

        // Re-compile from original Wasm bytecode
        let code = self.load_wasm_with_path(&cache.wasm_path, checksum)?;
        cache.stats.misses = cache.stats.misses.saturating_add(1);
        let module = compile(&code, Some(cache.instance_memory_limit), &[])?;
        // Store into the fs cache too
        cache.fs_cache.store(checksum, &module)?;
        let module_size = loupe::size_of_val(&module);
        cache
            .pinned_memory_cache
            .store(checksum, module, module_size)
    }

    /// Unpins a Module, i.e. removes it from the pinned memory cache.
    ///
    /// Not found IDs are silently ignored, and no integrity check (checksum validation) is done
    /// on the removed value.
    pub fn unpin(&self, checksum: &Checksum) -> VmResult<()> {
        self.inner
            .lock()
            .unwrap()
            .pinned_memory_cache
            .remove(checksum)
    }

    /// Returns an Instance tied to a previously saved Wasm.
    ///
    /// It takes a module from cache or Wasm code and instantiates it.
    pub fn get_instance(
        &self,
        checksum: &Checksum,
        backend: Backend<A, S, Q>,
        options: InstanceOptions,
    ) -> VmResult<Instance<A, S, Q>> {
        let module = self.get_module(checksum)?;
        let instance = Instance::from_module(
            &module,
            backend,
            options.gas_limit,
            options.print_debug,
            InternalCallParam::default(),
            None,
            Some(&self.instantiation_lock),
        )?;
        Ok(instance)
    }

    pub fn get_instance_ex(
        &self,
        checksum: &Checksum,
        backend: Backend<A, S, Q>,
        options: InstanceOptions,
        param: InternalCallParam,
    ) -> VmResult<Instance<A, S, Q>> {
        let module = self.get_module(checksum)?;
        let instance = Instance::from_module(
            &module,
            backend,
            options.gas_limit,
            options.print_debug,
            param,
            None,
            Some(&self.instantiation_lock),
            self.cur_block_num,
            self.block_milestone.clone(),
        )?;
        Ok(instance)
    }

    pub fn update_cur_block_num(&mut self, cur_block_num: u64) -> VmResult<()> {
        self.cur_block_num = cur_block_num;
        Ok(())
    }

    pub fn update_milestone(&mut self, milestone: String, block_num: u64) -> VmResult<()> {
        self.block_milestone.insert(milestone, block_num);
        Ok(())
    }

    /// Returns a module tied to a previously saved Wasm.
    /// Depending on availability, this is either generated from a memory cache, file system cache or Wasm code.
    /// This is part of `get_instance` but pulled out to reduce the locking time.
    fn get_module(&self, checksum: &Checksum) -> VmResult<wasmer::Module> {
        let mut cache = self.inner.lock().unwrap();
        // Try to get module from the pinned memory cache
        if let Some(module) = cache.pinned_memory_cache.load(checksum)? {
            cache.stats.hits_pinned_memory_cache =
                cache.stats.hits_pinned_memory_cache.saturating_add(1);
            return Ok(module);
        }

        // Get module from memory cache
        if let Some(module) = cache.memory_cache.load(checksum)? {
            cache.stats.hits_memory_cache = cache.stats.hits_memory_cache.saturating_add(1);
            return Ok(module.module);
        }

        // Get module from file system cache
        let store = make_runtime_store(Some(cache.instance_memory_limit));
        if let Some(module) = cache.fs_cache.load(checksum, &store)? {
            cache.stats.hits_fs_cache = cache.stats.hits_fs_cache.saturating_add(1);
            let module_size = loupe::size_of_val(&module);
            cache
                .memory_cache
                .store(checksum, module.clone(), module_size)?;
            return Ok(module);
        }

        // Re-compile module from wasm
        //
        // This is needed for chains that upgrade their node software in a way that changes the module
        // serialization format. If you do not replay all transactions, previous calls of `save_wasm`
        // stored the old module format.
        let wasm = self.load_wasm_with_path(&cache.wasm_path, checksum)?;
        cache.stats.misses = cache.stats.misses.saturating_add(1);
        let module = compile(&wasm, Some(cache.instance_memory_limit), &[])?;
        cache.fs_cache.store(checksum, &module)?;
        let module_size = loupe::size_of_val(&module);
        cache
            .memory_cache
            .store(checksum, module.clone(), module_size)?;
        Ok(module)
    }
}

unsafe impl<A, S, Q> Sync for Cache<A, S, Q>
where
    A: BackendApi + 'static,
    S: Storage + 'static,
    Q: Querier + 'static,
{
}

unsafe impl<A, S, Q> Send for Cache<A, S, Q>
where
    A: BackendApi + 'static,
    S: Storage + 'static,
    Q: Querier + 'static,
{
}

/// save stores the wasm code in the given directory and returns an ID for lookup.
/// It will create the directory if it doesn't exist.
/// Saving the same byte code multiple times is allowed.
fn save_wasm_to_disk(dir: impl Into<PathBuf>, wasm: &[u8]) -> VmResult<Checksum> {
    // calculate filename
    let checksum = Checksum::generate(wasm);
    let filename = checksum.to_hex();
    let filepath = dir.into().join(filename).with_extension("wasm");

    // write data to file
    // Since the same filename (a collision resistent hash) cannot be generated from two different byte codes
    // (even if a malicious actor tried), it is safe to override.
    let mut file = OpenOptions::new()
        .write(true)
        .create(true)
        .open(filepath)
        .map_err(|e| VmError::cache_err(format!("Error opening Wasm file for writing: {}", e)))?;
    file.write_all(wasm)
        .map_err(|e| VmError::cache_err(format!("Error writing Wasm file: {}", e)))?;

    Ok(checksum)
}

fn load_wasm_from_disk(dir: impl Into<PathBuf>, checksum: &Checksum) -> VmResult<Vec<u8>> {
    // this requires the directory and file to exist
    // The files previously had no extension, so to allow for a smooth transition,
    // we also try to load the file without the wasm extension.
    let path = dir.into().join(checksum.to_hex());
    let mut file = File::open(path.with_extension("wasm"))
        .or_else(|_| File::open(path))
        .map_err(|_e| VmError::cache_err("Error opening Wasm file for reading"))?;

    let mut wasm = Vec::<u8>::new();
    file.read_to_end(&mut wasm)
        .map_err(|_e| VmError::cache_err("Error reading Wasm file"))?;
    Ok(wasm)
}

/// Removes the Wasm blob for the given checksum from disk.
///
/// In contrast to the file system cache, the existence of the original
/// code is required. So a non-existent file leads to an error as it
/// indicates a bug.
fn remove_wasm_from_disk(dir: impl Into<PathBuf>, checksum: &Checksum) -> VmResult<()> {
    // the files previously had no extension, so to allow for a smooth transition, we delete both
    let path = dir.into().join(checksum.to_hex());
    let wasm_path = path.with_extension("wasm");

    let path_exists = path.exists();
    let wasm_path_exists = wasm_path.exists();
    if !path_exists && !wasm_path_exists {
        return Err(VmError::cache_err("Wasm file does not exist"));
    }

    if path_exists {
        fs::remove_file(path)
            .map_err(|_e| VmError::cache_err("Error removing Wasm file from disk"))?;
    }

    if wasm_path_exists {
        fs::remove_file(wasm_path)
            .map_err(|_e| VmError::cache_err("Error removing Wasm file from disk"))?;
    }

    Ok(())
}

#[cfg(test)]
mod tests {
    use super::*;
    use crate::calls::{call_execute, call_instantiate};
    use crate::capabilities::capabilities_from_csv;
    use crate::errors::VmError;
    use crate::testing::{mock_backend, mock_env, mock_info, MockApi, MockQuerier, MockStorage};
    use cosmwasm_std::{coins, Empty};
    use std::fs::{create_dir_all, remove_dir_all, OpenOptions};
    use std::io::Write;
    use tempfile::TempDir;

    const TESTING_GAS_LIMIT: u64 = 500_000_000_000; // ~0.5ms
    const TESTING_MEMORY_LIMIT: Size = Size::mebi(16);
    const TESTING_OPTIONS: InstanceOptions = InstanceOptions {
        gas_limit: TESTING_GAS_LIMIT,
        print_debug: false,
    };
    const TESTING_MEMORY_CACHE_SIZE: Size = Size::mebi(200);

    static CONTRACT: &[u8] = include_bytes!("../testdata/hackatom.wasm");
    static IBC_CONTRACT: &[u8] = include_bytes!("../testdata/ibc_reflect.wasm");
    // Invalid because it doesn't contain required memory and exports
    static INVALID_CONTRACT_WAT: &str = r#"(module
        (type $t0 (func (param i32) (result i32)))
        (func $add_one (export "add_one") (type $t0) (param $p0 i32) (result i32)
            get_local $p0
            i32.const 1
            i32.add))
    "#;

    fn default_capabilities() -> HashSet<String> {
        capabilities_from_csv("iterator,staking")
    }

    fn make_testing_options() -> CacheOptions {
        CacheOptions {
            base_dir: TempDir::new().unwrap().into_path(),
            available_capabilities: default_capabilities(),
            memory_cache_size: TESTING_MEMORY_CACHE_SIZE,
            instance_memory_limit: TESTING_MEMORY_LIMIT,
        }
    }

    fn make_stargate_testing_options() -> CacheOptions {
        let mut capabilities = default_capabilities();
        capabilities.insert("stargate".into());
        CacheOptions {
            base_dir: TempDir::new().unwrap().into_path(),
            available_capabilities: capabilities,
            memory_cache_size: TESTING_MEMORY_CACHE_SIZE,
            instance_memory_limit: TESTING_MEMORY_LIMIT,
        }
    }

    #[test]
    fn new_base_dir_will_be_created() {
        let my_base_dir = TempDir::new()
            .unwrap()
            .into_path()
            .join("non-existent-sub-dir");
        let options = CacheOptions {
            base_dir: my_base_dir.clone(),
            ..make_testing_options()
        };
        assert!(!my_base_dir.is_dir());
        let _cache = unsafe { Cache::<MockApi, MockStorage, MockQuerier>::new(options).unwrap() };
        assert!(my_base_dir.is_dir());
    }

    #[test]
    fn save_wasm_works() {
        let cache: Cache<MockApi, MockStorage, MockQuerier> =
            unsafe { Cache::new(make_testing_options()).unwrap() };
        cache.save_wasm(CONTRACT).unwrap();
    }

    #[test]
    // This property is required when the same bytecode is uploaded multiple times
    fn save_wasm_allows_saving_multiple_times() {
        let cache: Cache<MockApi, MockStorage, MockQuerier> =
            unsafe { Cache::new(make_testing_options()).unwrap() };
        cache.save_wasm(CONTRACT).unwrap();
        cache.save_wasm(CONTRACT).unwrap();
    }

    #[test]
    fn save_wasm_rejects_invalid_contract() {
        let wasm = wat::parse_str(INVALID_CONTRACT_WAT).unwrap();

        let cache: Cache<MockApi, MockStorage, MockQuerier> =
            unsafe { Cache::new(make_testing_options()).unwrap() };
        let save_result = cache.save_wasm(&wasm);
        match save_result.unwrap_err() {
            VmError::StaticValidationErr { msg, .. } => {
                assert_eq!(msg, "Wasm contract doesn\'t have a memory section")
            }
            e => panic!("Unexpected error {:?}", e),
        }
    }

    #[test]
    fn save_wasm_fills_file_system_but_not_memory_cache() {
        // Who knows if and when the uploaded contract will be executed. Don't pollute
        // memory cache before the init call.

        let cache = unsafe { Cache::new(make_testing_options()).unwrap() };
        let checksum = cache.save_wasm(CONTRACT).unwrap();

        let backend = mock_backend(&[]);
        let _ = cache
            .get_instance(&checksum, backend, TESTING_OPTIONS)
            .unwrap();
        assert_eq!(cache.stats().hits_pinned_memory_cache, 0);
        assert_eq!(cache.stats().hits_memory_cache, 0);
        assert_eq!(cache.stats().hits_fs_cache, 1);
        assert_eq!(cache.stats().misses, 0);
    }

    #[test]
    fn save_wasm_unchecked_works() {
        let cache: Cache<MockApi, MockStorage, MockQuerier> =
            unsafe { Cache::new(make_testing_options()).unwrap() };
        cache.save_wasm_unchecked(CONTRACT).unwrap();
    }

    #[test]
    fn save_wasm_unchecked_accepts_invalid_contract() {
        let wasm = wat::parse_str(INVALID_CONTRACT_WAT).unwrap();

        let cache: Cache<MockApi, MockStorage, MockQuerier> =
            unsafe { Cache::new(make_testing_options()).unwrap() };
        cache.save_wasm_unchecked(&wasm).unwrap();
    }

    #[test]
    fn load_wasm_works() {
        let cache: Cache<MockApi, MockStorage, MockQuerier> =
            unsafe { Cache::new(make_testing_options()).unwrap() };
        let checksum = cache.save_wasm(CONTRACT).unwrap();

        let restored = cache.load_wasm(&checksum).unwrap();
        assert_eq!(restored, CONTRACT);
    }

    #[test]
    fn load_wasm_works_across_multiple_cache_instances() {
        let tmp_dir = TempDir::new().unwrap();
        let id: Checksum;

        {
            let options1 = CacheOptions {
                base_dir: tmp_dir.path().to_path_buf(),
                available_capabilities: default_capabilities(),
                memory_cache_size: TESTING_MEMORY_CACHE_SIZE,
                instance_memory_limit: TESTING_MEMORY_LIMIT,
            };
            let cache1: Cache<MockApi, MockStorage, MockQuerier> =
                unsafe { Cache::new(options1).unwrap() };
            id = cache1.save_wasm(CONTRACT).unwrap();
        }

        {
            let options2 = CacheOptions {
                base_dir: tmp_dir.path().to_path_buf(),
                available_capabilities: default_capabilities(),
                memory_cache_size: TESTING_MEMORY_CACHE_SIZE,
                instance_memory_limit: TESTING_MEMORY_LIMIT,
            };
            let cache2: Cache<MockApi, MockStorage, MockQuerier> =
                unsafe { Cache::new(options2).unwrap() };
            let restored = cache2.load_wasm(&id).unwrap();
            assert_eq!(restored, CONTRACT);
        }
    }

    #[test]
    fn load_wasm_errors_for_non_existent_id() {
        let cache: Cache<MockApi, MockStorage, MockQuerier> =
            unsafe { Cache::new(make_testing_options()).unwrap() };
        let checksum = Checksum::from([
            5, 5, 5, 5, 5, 5, 5, 5, 5, 5, 5, 5, 5, 5, 5, 5, 5, 5, 5, 5, 5, 5, 5, 5, 5, 5, 5, 5, 5,
            5, 5, 5,
        ]);

        match cache.load_wasm(&checksum).unwrap_err() {
            VmError::CacheErr { msg, .. } => {
                assert_eq!(msg, "Error opening Wasm file for reading")
            }
            e => panic!("Unexpected error: {:?}", e),
        }
    }

    #[test]
    fn load_wasm_errors_for_corrupted_wasm() {
        let tmp_dir = TempDir::new().unwrap();
        let options = CacheOptions {
            base_dir: tmp_dir.path().to_path_buf(),
            available_capabilities: default_capabilities(),
            memory_cache_size: TESTING_MEMORY_CACHE_SIZE,
            instance_memory_limit: TESTING_MEMORY_LIMIT,
        };
        let cache: Cache<MockApi, MockStorage, MockQuerier> =
            unsafe { Cache::new(options).unwrap() };
        let checksum = cache.save_wasm(CONTRACT).unwrap();

        // Corrupt cache file
        let filepath = tmp_dir
            .path()
            .join(STATE_DIR)
            .join(WASM_DIR)
            .join(checksum.to_hex())
            .with_extension("wasm");
        let mut file = OpenOptions::new().write(true).open(filepath).unwrap();
        file.write_all(b"broken data").unwrap();

        let res = cache.load_wasm(&checksum);
        match res {
            Err(VmError::IntegrityErr { .. }) => {}
            Err(e) => panic!("Unexpected error: {:?}", e),
            Ok(_) => panic!("This must not succeed"),
        }
    }

    #[test]
    fn remove_wasm_works() {
        let cache: Cache<MockApi, MockStorage, MockQuerier> =
            unsafe { Cache::new(make_testing_options()).unwrap() };

        // Store
        let checksum = cache.save_wasm(CONTRACT).unwrap();

        // Exists
        cache.load_wasm(&checksum).unwrap();

        // Remove
        cache.remove_wasm(&checksum).unwrap();

        // Does not exist anymore
        match cache.load_wasm(&checksum).unwrap_err() {
            VmError::CacheErr { msg, .. } => {
                assert_eq!(msg, "Error opening Wasm file for reading")
            }
            e => panic!("Unexpected error: {:?}", e),
        }

        // Removing again fails
        match cache.remove_wasm(&checksum).unwrap_err() {
            VmError::CacheErr { msg, .. } => {
                assert_eq!(msg, "Wasm file does not exist")
            }
            e => panic!("Unexpected error: {:?}", e),
        }
    }

    #[test]
    fn get_instance_finds_cached_module() {
        let cache = unsafe { Cache::new(make_testing_options()).unwrap() };
        let checksum = cache.save_wasm(CONTRACT).unwrap();
        let backend = mock_backend(&[]);
        let _instance = cache
            .get_instance(&checksum, backend, TESTING_OPTIONS)
            .unwrap();
        assert_eq!(cache.stats().hits_pinned_memory_cache, 0);
        assert_eq!(cache.stats().hits_memory_cache, 0);
        assert_eq!(cache.stats().hits_fs_cache, 1);
        assert_eq!(cache.stats().misses, 0);
    }

    #[test]
    fn get_instance_finds_cached_modules_and_stores_to_memory() {
        let cache = unsafe { Cache::new(make_testing_options()).unwrap() };
        let checksum = cache.save_wasm(CONTRACT).unwrap();
        let backend1 = mock_backend(&[]);
        let backend2 = mock_backend(&[]);
        let backend3 = mock_backend(&[]);
        let backend4 = mock_backend(&[]);
        let backend5 = mock_backend(&[]);

        // from file system
        let _instance1 = cache
            .get_instance(&checksum, backend1, TESTING_OPTIONS)
            .unwrap();
        assert_eq!(cache.stats().hits_pinned_memory_cache, 0);
        assert_eq!(cache.stats().hits_memory_cache, 0);
        assert_eq!(cache.stats().hits_fs_cache, 1);
        assert_eq!(cache.stats().misses, 0);

        // from memory
        let _instance2 = cache
            .get_instance(&checksum, backend2, TESTING_OPTIONS)
            .unwrap();
        assert_eq!(cache.stats().hits_pinned_memory_cache, 0);
        assert_eq!(cache.stats().hits_memory_cache, 1);
        assert_eq!(cache.stats().hits_fs_cache, 1);
        assert_eq!(cache.stats().misses, 0);

        // from memory again
        let _instance3 = cache
            .get_instance(&checksum, backend3, TESTING_OPTIONS)
            .unwrap();
        assert_eq!(cache.stats().hits_pinned_memory_cache, 0);
        assert_eq!(cache.stats().hits_memory_cache, 2);
        assert_eq!(cache.stats().hits_fs_cache, 1);
        assert_eq!(cache.stats().misses, 0);

        // pinning hits the memory cache
        cache.pin(&checksum).unwrap();
        assert_eq!(cache.stats().hits_pinned_memory_cache, 0);
        assert_eq!(cache.stats().hits_memory_cache, 3);
        assert_eq!(cache.stats().hits_fs_cache, 1);
        assert_eq!(cache.stats().misses, 0);

        // from pinned memory cache
        let _instance4 = cache
            .get_instance(&checksum, backend4, TESTING_OPTIONS)
            .unwrap();
        assert_eq!(cache.stats().hits_pinned_memory_cache, 1);
        assert_eq!(cache.stats().hits_memory_cache, 3);
        assert_eq!(cache.stats().hits_fs_cache, 1);
        assert_eq!(cache.stats().misses, 0);

        // from pinned memory cache again
        let _instance5 = cache
            .get_instance(&checksum, backend5, TESTING_OPTIONS)
            .unwrap();
        assert_eq!(cache.stats().hits_pinned_memory_cache, 2);
        assert_eq!(cache.stats().hits_memory_cache, 3);
        assert_eq!(cache.stats().hits_fs_cache, 1);
        assert_eq!(cache.stats().misses, 0);
    }

    #[test]
    fn get_instance_recompiles_module() {
        let options = make_testing_options();
        let cache = unsafe { Cache::new(options.clone()).unwrap() };
        let checksum = cache.save_wasm(CONTRACT).unwrap();

        // Remove compiled module from disk
        remove_dir_all(options.base_dir.join(CACHE_DIR).join(MODULES_DIR)).unwrap();

        // The first get_instance recompiles the Wasm (miss)
        let backend = mock_backend(&[]);
        let _instance = cache
            .get_instance(&checksum, backend, TESTING_OPTIONS)
            .unwrap();
        assert_eq!(cache.stats().hits_pinned_memory_cache, 0);
        assert_eq!(cache.stats().hits_memory_cache, 0);
        assert_eq!(cache.stats().hits_fs_cache, 0);
        assert_eq!(cache.stats().misses, 1);

        // The second get_instance finds the module in cache (hit)
        let backend = mock_backend(&[]);
        let _instance = cache
            .get_instance(&checksum, backend, TESTING_OPTIONS)
            .unwrap();
        assert_eq!(cache.stats().hits_pinned_memory_cache, 0);
        assert_eq!(cache.stats().hits_memory_cache, 1);
        assert_eq!(cache.stats().hits_fs_cache, 0);
        assert_eq!(cache.stats().misses, 1);
    }

    #[test]
    fn call_instantiate_on_cached_contract() {
        let cache = unsafe { Cache::new(make_testing_options()).unwrap() };
        let checksum = cache.save_wasm(CONTRACT).unwrap();

        // from file system
        {
            let mut instance = cache
                .get_instance(&checksum, mock_backend(&[]), TESTING_OPTIONS)
                .unwrap();
            assert_eq!(cache.stats().hits_pinned_memory_cache, 0);
            assert_eq!(cache.stats().hits_memory_cache, 0);
            assert_eq!(cache.stats().hits_fs_cache, 1);
            assert_eq!(cache.stats().misses, 0);

            // init
            let info = mock_info("creator", &coins(1000, "earth"));
            let msg = br#"{"verifier": "verifies", "beneficiary": "benefits"}"#;
            let res =
                call_instantiate::<_, _, _, Empty>(&mut instance, &mock_env(), &info, msg).unwrap();
            let msgs = res.unwrap().messages;
            assert_eq!(msgs.len(), 0);
        }

        // from memory
        {
            let mut instance = cache
                .get_instance(&checksum, mock_backend(&[]), TESTING_OPTIONS)
                .unwrap();
            assert_eq!(cache.stats().hits_pinned_memory_cache, 0);
            assert_eq!(cache.stats().hits_memory_cache, 1);
            assert_eq!(cache.stats().hits_fs_cache, 1);
            assert_eq!(cache.stats().misses, 0);

            // init
            let info = mock_info("creator", &coins(1000, "earth"));
            let msg = br#"{"verifier": "verifies", "beneficiary": "benefits"}"#;
            let res =
                call_instantiate::<_, _, _, Empty>(&mut instance, &mock_env(), &info, msg).unwrap();
            let msgs = res.unwrap().messages;
            assert_eq!(msgs.len(), 0);
        }

        // from pinned memory
        {
            cache.pin(&checksum).unwrap();

            let mut instance = cache
                .get_instance(&checksum, mock_backend(&[]), TESTING_OPTIONS)
                .unwrap();
            assert_eq!(cache.stats().hits_pinned_memory_cache, 1);
            assert_eq!(cache.stats().hits_memory_cache, 2);
            assert_eq!(cache.stats().hits_fs_cache, 1);
            assert_eq!(cache.stats().misses, 0);

            // init
            let info = mock_info("creator", &coins(1000, "earth"));
            let msg = br#"{"verifier": "verifies", "beneficiary": "benefits"}"#;
            let res =
                call_instantiate::<_, _, _, Empty>(&mut instance, &mock_env(), &info, msg).unwrap();
            let msgs = res.unwrap().messages;
            assert_eq!(msgs.len(), 0);
        }
    }

    #[test]
    fn call_execute_on_cached_contract() {
        let cache = unsafe { Cache::new(make_testing_options()).unwrap() };
        let checksum = cache.save_wasm(CONTRACT).unwrap();

        // from file system
        {
            let mut instance = cache
                .get_instance(&checksum, mock_backend(&[]), TESTING_OPTIONS)
                .unwrap();
            assert_eq!(cache.stats().hits_pinned_memory_cache, 0);
            assert_eq!(cache.stats().hits_memory_cache, 0);
            assert_eq!(cache.stats().hits_fs_cache, 1);
            assert_eq!(cache.stats().misses, 0);

            // init
            let info = mock_info("creator", &coins(1000, "earth"));
            let msg = br#"{"verifier": "verifies", "beneficiary": "benefits"}"#;
            let response =
                call_instantiate::<_, _, _, Empty>(&mut instance, &mock_env(), &info, msg)
                    .unwrap()
                    .unwrap();
            assert_eq!(response.messages.len(), 0);

            // execute
            let info = mock_info("verifies", &coins(15, "earth"));
            let msg = br#"{"release":{}}"#;
            let response = call_execute::<_, _, _, Empty>(&mut instance, &mock_env(), &info, msg)
                .unwrap()
                .unwrap();
            assert_eq!(response.messages.len(), 1);
        }

        // from memory
        {
            let mut instance = cache
                .get_instance(&checksum, mock_backend(&[]), TESTING_OPTIONS)
                .unwrap();
            assert_eq!(cache.stats().hits_pinned_memory_cache, 0);
            assert_eq!(cache.stats().hits_memory_cache, 1);
            assert_eq!(cache.stats().hits_fs_cache, 1);
            assert_eq!(cache.stats().misses, 0);

            // init
            let info = mock_info("creator", &coins(1000, "earth"));
            let msg = br#"{"verifier": "verifies", "beneficiary": "benefits"}"#;
            let response =
                call_instantiate::<_, _, _, Empty>(&mut instance, &mock_env(), &info, msg)
                    .unwrap()
                    .unwrap();
            assert_eq!(response.messages.len(), 0);

            // execute
            let info = mock_info("verifies", &coins(15, "earth"));
            let msg = br#"{"release":{}}"#;
            let response = call_execute::<_, _, _, Empty>(&mut instance, &mock_env(), &info, msg)
                .unwrap()
                .unwrap();
            assert_eq!(response.messages.len(), 1);
        }

        // from pinned memory
        {
            cache.pin(&checksum).unwrap();

            let mut instance = cache
                .get_instance(&checksum, mock_backend(&[]), TESTING_OPTIONS)
                .unwrap();
            assert_eq!(cache.stats().hits_pinned_memory_cache, 1);
            assert_eq!(cache.stats().hits_memory_cache, 2);
            assert_eq!(cache.stats().hits_fs_cache, 1);
            assert_eq!(cache.stats().misses, 0);

            // init
            let info = mock_info("creator", &coins(1000, "earth"));
            let msg = br#"{"verifier": "verifies", "beneficiary": "benefits"}"#;
            let response =
                call_instantiate::<_, _, _, Empty>(&mut instance, &mock_env(), &info, msg)
                    .unwrap()
                    .unwrap();
            assert_eq!(response.messages.len(), 0);

            // execute
            let info = mock_info("verifies", &coins(15, "earth"));
            let msg = br#"{"release":{}}"#;
            let response = call_execute::<_, _, _, Empty>(&mut instance, &mock_env(), &info, msg)
                .unwrap()
                .unwrap();
            assert_eq!(response.messages.len(), 1);
        }
    }

    #[test]
    fn use_multiple_cached_instances_of_same_contract() {
        let cache = unsafe { Cache::new(make_testing_options()).unwrap() };
        let checksum = cache.save_wasm(CONTRACT).unwrap();

        // these differentiate the two instances of the same contract
        let backend1 = mock_backend(&[]);
        let backend2 = mock_backend(&[]);

        // init instance 1
        let mut instance = cache
            .get_instance(&checksum, backend1, TESTING_OPTIONS)
            .unwrap();
        let info = mock_info("owner1", &coins(1000, "earth"));
        let msg = br#"{"verifier": "sue", "beneficiary": "mary"}"#;
        let res =
            call_instantiate::<_, _, _, Empty>(&mut instance, &mock_env(), &info, msg).unwrap();
        let msgs = res.unwrap().messages;
        assert_eq!(msgs.len(), 0);
        let backend1 = instance.recycle().unwrap();

        // init instance 2
        let mut instance = cache
            .get_instance(&checksum, backend2, TESTING_OPTIONS)
            .unwrap();
        let info = mock_info("owner2", &coins(500, "earth"));
        let msg = br#"{"verifier": "bob", "beneficiary": "john"}"#;
        let res =
            call_instantiate::<_, _, _, Empty>(&mut instance, &mock_env(), &info, msg).unwrap();
        let msgs = res.unwrap().messages;
        assert_eq!(msgs.len(), 0);
        let backend2 = instance.recycle().unwrap();

        // run contract 2 - just sanity check - results validate in contract unit tests
        let mut instance = cache
            .get_instance(&checksum, backend2, TESTING_OPTIONS)
            .unwrap();
        let info = mock_info("bob", &coins(15, "earth"));
        let msg = br#"{"release":{}}"#;
        let res = call_execute::<_, _, _, Empty>(&mut instance, &mock_env(), &info, msg).unwrap();
        let msgs = res.unwrap().messages;
        assert_eq!(1, msgs.len());

        // run contract 1 - just sanity check - results validate in contract unit tests
        let mut instance = cache
            .get_instance(&checksum, backend1, TESTING_OPTIONS)
            .unwrap();
        let info = mock_info("sue", &coins(15, "earth"));
        let msg = br#"{"release":{}}"#;
        let res = call_execute::<_, _, _, Empty>(&mut instance, &mock_env(), &info, msg).unwrap();
        let msgs = res.unwrap().messages;
        assert_eq!(1, msgs.len());
    }

    #[test]
    fn resets_gas_when_reusing_instance() {
        let cache = unsafe { Cache::new(make_testing_options()).unwrap() };
        let checksum = cache.save_wasm(CONTRACT).unwrap();

        let backend1 = mock_backend(&[]);
        let backend2 = mock_backend(&[]);

        // Init from module cache
        let mut instance1 = cache
            .get_instance(&checksum, backend1, TESTING_OPTIONS)
            .unwrap();
        assert_eq!(cache.stats().hits_pinned_memory_cache, 0);
        assert_eq!(cache.stats().hits_memory_cache, 0);
        assert_eq!(cache.stats().hits_fs_cache, 1);
        assert_eq!(cache.stats().misses, 0);
        let original_gas = instance1.get_gas_left();

        // Consume some gas
        let info = mock_info("owner1", &coins(1000, "earth"));
        let msg = br#"{"verifier": "sue", "beneficiary": "mary"}"#;
        call_instantiate::<_, _, _, Empty>(&mut instance1, &mock_env(), &info, msg)
            .unwrap()
            .unwrap();
        assert!(instance1.get_gas_left() < original_gas);

        // Init from memory cache
        let instance2 = cache
            .get_instance(&checksum, backend2, TESTING_OPTIONS)
            .unwrap();
        assert_eq!(cache.stats().hits_pinned_memory_cache, 0);
        assert_eq!(cache.stats().hits_memory_cache, 1);
        assert_eq!(cache.stats().hits_fs_cache, 1);
        assert_eq!(cache.stats().misses, 0);
        assert_eq!(instance2.get_gas_left(), TESTING_GAS_LIMIT);
    }

    #[test]
    fn recovers_from_out_of_gas() {
        let cache = unsafe { Cache::new(make_testing_options()).unwrap() };
        let checksum = cache.save_wasm(CONTRACT).unwrap();

        let backend1 = mock_backend(&[]);
        let backend2 = mock_backend(&[]);

        // Init from module cache
        let options = InstanceOptions {
            gas_limit: 10,
            print_debug: false,
        };
        let mut instance1 = cache.get_instance(&checksum, backend1, options).unwrap();
        assert_eq!(cache.stats().hits_fs_cache, 1);
        assert_eq!(cache.stats().misses, 0);

        // Consume some gas. This fails
        let info1 = mock_info("owner1", &coins(1000, "earth"));
        let msg1 = br#"{"verifier": "sue", "beneficiary": "mary"}"#;
        match call_instantiate::<_, _, _, Empty>(&mut instance1, &mock_env(), &info1, msg1)
            .unwrap_err()
        {
            VmError::GasDepletion { .. } => (), // all good, continue
            e => panic!("unexpected error, {:?}", e),
        }
        assert_eq!(instance1.get_gas_left(), 0);

        // Init from memory cache
        let options = InstanceOptions {
            gas_limit: TESTING_GAS_LIMIT,
            print_debug: false,
        };
        let mut instance2 = cache.get_instance(&checksum, backend2, options).unwrap();
        assert_eq!(cache.stats().hits_pinned_memory_cache, 0);
        assert_eq!(cache.stats().hits_memory_cache, 1);
        assert_eq!(cache.stats().hits_fs_cache, 1);
        assert_eq!(cache.stats().misses, 0);
        assert_eq!(instance2.get_gas_left(), TESTING_GAS_LIMIT);

        // Now it works
        let info2 = mock_info("owner2", &coins(500, "earth"));
        let msg2 = br#"{"verifier": "bob", "beneficiary": "john"}"#;
        call_instantiate::<_, _, _, Empty>(&mut instance2, &mock_env(), &info2, msg2)
            .unwrap()
            .unwrap();
    }

    #[test]
    fn save_wasm_to_disk_works_for_same_data_multiple_times() {
        let tmp_dir = TempDir::new().unwrap();
        let path = tmp_dir.path();
        let code = vec![12u8; 17];

        save_wasm_to_disk(path, &code).unwrap();
        save_wasm_to_disk(path, &code).unwrap();
    }

    #[test]
    fn save_wasm_to_disk_fails_on_non_existent_dir() {
        let tmp_dir = TempDir::new().unwrap();
        let path = tmp_dir.path().join("something");
        let code = vec![12u8; 17];
        let res = save_wasm_to_disk(path.to_str().unwrap(), &code);
        assert!(res.is_err());
    }

    #[test]
    fn load_wasm_from_disk_works() {
        let tmp_dir = TempDir::new().unwrap();
        let path = tmp_dir.path();
        let code = vec![12u8; 17];
        let checksum = save_wasm_to_disk(path, &code).unwrap();

        let loaded = load_wasm_from_disk(path, &checksum).unwrap();
        assert_eq!(code, loaded);
    }

    #[test]
    fn load_wasm_from_disk_works_in_subfolder() {
        let tmp_dir = TempDir::new().unwrap();
        let path = tmp_dir.path().join("something");
        create_dir_all(&path).unwrap();
        let code = vec![12u8; 17];
        let checksum = save_wasm_to_disk(&path, &code).unwrap();

        let loaded = load_wasm_from_disk(&path, &checksum).unwrap();
        assert_eq!(code, loaded);
    }

    #[test]
    fn remove_wasm_from_disk_works() {
        let tmp_dir = TempDir::new().unwrap();
        let path = tmp_dir.path();
        let code = vec![12u8; 17];
        let checksum = save_wasm_to_disk(path, &code).unwrap();

        remove_wasm_from_disk(path, &checksum).unwrap();

        // removing again fails

        match remove_wasm_from_disk(path, &checksum).unwrap_err() {
            VmError::CacheErr { msg } => assert_eq!(msg, "Wasm file does not exist"),
            err => panic!("Unexpected error: {:?}", err),
        }
    }

    #[test]
    fn analyze_works() {
        let cache: Cache<MockApi, MockStorage, MockQuerier> =
            unsafe { Cache::new(make_stargate_testing_options()).unwrap() };

        let checksum1 = cache.save_wasm(CONTRACT).unwrap();
        let report1 = cache.analyze(&checksum1).unwrap();
        assert_eq!(
            report1,
            AnalysisReport {
                has_ibc_entry_points: false,
                required_capabilities: HashSet::new(),
            }
        );

        let checksum2 = cache.save_wasm(IBC_CONTRACT).unwrap();
        let report2 = cache.analyze(&checksum2).unwrap();
        assert_eq!(
            report2,
            AnalysisReport {
                has_ibc_entry_points: true,
                required_capabilities: HashSet::from_iter([
                    "iterator".to_string(),
                    "stargate".to_string()
                ]),
            }
        );
    }

    #[test]
    fn pin_unpin_works() {
        let cache = unsafe { Cache::new(make_testing_options()).unwrap() };
        let checksum = cache.save_wasm(CONTRACT).unwrap();

        // check not pinned
        let backend = mock_backend(&[]);
        let _instance = cache
            .get_instance(&checksum, backend, TESTING_OPTIONS)
            .unwrap();
        assert_eq!(cache.stats().hits_pinned_memory_cache, 0);
        assert_eq!(cache.stats().hits_memory_cache, 0);
        assert_eq!(cache.stats().hits_fs_cache, 1);
        assert_eq!(cache.stats().misses, 0);

        // first pin hits memory cache
        cache.pin(&checksum).unwrap();
        assert_eq!(cache.stats().hits_pinned_memory_cache, 0);
        assert_eq!(cache.stats().hits_memory_cache, 1);
        assert_eq!(cache.stats().hits_fs_cache, 1);
        assert_eq!(cache.stats().misses, 0);

        // consecutive pins are no-ops
        cache.pin(&checksum).unwrap();
        assert_eq!(cache.stats().hits_pinned_memory_cache, 0);
        assert_eq!(cache.stats().hits_memory_cache, 1);
        assert_eq!(cache.stats().hits_fs_cache, 1);
        assert_eq!(cache.stats().misses, 0);

        // check pinned
        let backend = mock_backend(&[]);
        let _instance = cache
            .get_instance(&checksum, backend, TESTING_OPTIONS)
            .unwrap();
        assert_eq!(cache.stats().hits_pinned_memory_cache, 1);
        assert_eq!(cache.stats().hits_memory_cache, 1);
        assert_eq!(cache.stats().hits_fs_cache, 1);
        assert_eq!(cache.stats().misses, 0);

        // unpin
        cache.unpin(&checksum).unwrap();

        // verify unpinned
        let backend = mock_backend(&[]);
        let _instance = cache
            .get_instance(&checksum, backend, TESTING_OPTIONS)
            .unwrap();
        assert_eq!(cache.stats().hits_pinned_memory_cache, 1);
        assert_eq!(cache.stats().hits_memory_cache, 2);
        assert_eq!(cache.stats().hits_fs_cache, 1);
        assert_eq!(cache.stats().misses, 0);

        // unpin again has no effect
        cache.unpin(&checksum).unwrap();

        // unpin non existent id has no effect
        let non_id = Checksum::generate(b"non_existent");
        cache.unpin(&non_id).unwrap();
    }

    #[test]
    fn pin_recompiles_module() {
        let options = make_testing_options();
        let cache: Cache<MockApi, MockStorage, MockQuerier> =
            unsafe { Cache::new(options.clone()).unwrap() };
        let checksum = cache.save_wasm(CONTRACT).unwrap();

        // Remove compiled module from disk
        remove_dir_all(options.base_dir.join(CACHE_DIR).join(MODULES_DIR)).unwrap();

        // Pin misses, forcing a re-compile of the module
        cache.pin(&checksum).unwrap();
        assert_eq!(cache.stats().hits_pinned_memory_cache, 0);
        assert_eq!(cache.stats().hits_memory_cache, 0);
        assert_eq!(cache.stats().hits_fs_cache, 0);
        assert_eq!(cache.stats().misses, 1);

        // After the compilation in pin, the module can be used from pinned memory cache
        let backend = mock_backend(&[]);
        let _ = cache
            .get_instance(&checksum, backend, TESTING_OPTIONS)
            .unwrap();
        assert_eq!(cache.stats().hits_pinned_memory_cache, 1);
        assert_eq!(cache.stats().hits_memory_cache, 0);
        assert_eq!(cache.stats().hits_fs_cache, 0);
        assert_eq!(cache.stats().misses, 1);
    }

    #[test]
    fn loading_without_extension_works() {
        let tmp_dir = TempDir::new().unwrap();
        let options = CacheOptions {
            base_dir: tmp_dir.path().to_path_buf(),
            available_capabilities: default_capabilities(),
            memory_cache_size: TESTING_MEMORY_CACHE_SIZE,
            instance_memory_limit: TESTING_MEMORY_LIMIT,
        };
        let cache: Cache<MockApi, MockStorage, MockQuerier> =
            unsafe { Cache::new(options).unwrap() };
        let checksum = cache.save_wasm(CONTRACT).unwrap();

        // Move the saved wasm to the old path (without extension)
        let old_path = tmp_dir
            .path()
            .join(STATE_DIR)
            .join(WASM_DIR)
            .join(checksum.to_hex());
        let new_path = old_path.with_extension("wasm");
        fs::rename(new_path, old_path).unwrap();

        // loading wasm from before the wasm extension was added should still work
        let restored = cache.load_wasm(&checksum).unwrap();
        assert_eq!(restored, CONTRACT);
    }
}<|MERGE_RESOLUTION|>--- conflicted
+++ resolved
@@ -9,12 +9,8 @@
 use crate::backend::{Backend, BackendApi, Querier, Storage};
 use crate::capabilities::required_capabilities_from_module;
 use crate::checksum::Checksum;
-<<<<<<< HEAD
-use crate::compatibility::check_wasm;
+use crate::compatibility::{check_wasm, SUPPORTED_IMPORTS};
 use crate::environment::InternalCallParam;
-=======
-use crate::compatibility::{check_wasm, SUPPORTED_IMPORTS};
->>>>>>> 4c86c968
 use crate::errors::{VmError, VmResult};
 use crate::filesystem::mkdir_p;
 use crate::instance::{Instance, InstanceOptions};
@@ -332,6 +328,8 @@
             InternalCallParam::default(),
             None,
             Some(&self.instantiation_lock),
+            self.cur_block_num,
+            self.block_milestone.clone(),
         )?;
         Ok(instance)
     }
