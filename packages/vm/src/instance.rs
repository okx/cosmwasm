--- conflicted
+++ resolved
@@ -9,16 +9,7 @@
 use crate::conversion::{ref_to_u32, to_u32};
 use crate::environment::{Environment, InternalCallParam, KeyType};
 use crate::errors::{CommunicationError, VmError, VmResult};
-use crate::imports::{
-    do_abort, do_addr_canonicalize, do_addr_humanize, do_addr_validate, do_db_read, do_db_read_ex,
-    do_db_remove, do_db_remove_ex, do_db_write, do_db_write_ex, do_debug, do_ed25519_batch_verify,
-<<<<<<< HEAD
-    do_ed25519_verify, do_new_contract, do_query_chain, do_secp256k1_recover_pubkey,
-    do_secp256k1_verify,
-=======
-    do_ed25519_verify, do_query_chain, do_secp256k1_recover_pubkey, do_secp256k1_verify, do_call, do_delegate_call,do_new_contract,
->>>>>>> ba4331ab
-};
+use crate::imports::{do_abort, do_addr_canonicalize, do_addr_humanize, do_addr_validate, do_call, do_db_read, do_db_read_ex, do_db_remove, do_db_remove_ex, do_db_write, do_db_write_ex, do_debug, do_delegate_call, do_ed25519_batch_verify, do_ed25519_verify, do_new_contract, do_query_chain, do_secp256k1_recover_pubkey, do_secp256k1_verify};
 #[cfg(feature = "iterator")]
 use crate::imports::{do_db_next, do_db_scan};
 use crate::memory::{read_region, write_region};
@@ -99,11 +90,8 @@
     ) -> VmResult<Self> {
         let store = module.store();
 
-<<<<<<< HEAD
         let env = Environment::new(backend.api, gas_limit, print_debug);
-=======
-        let mut env = Environment::new_ex(backend.api, gas_limit, print_debug, param);
->>>>>>> ba4331ab
+
 
         let mut import_obj = ImportObject::new();
         let mut env_imports = Exports::new();
