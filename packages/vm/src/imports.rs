//! Import implementations

use std::borrow::Borrow;
use std::cmp::max;
use std::marker::PhantomData;

use cosmwasm_crypto::{
    ed25519_batch_verify, ed25519_verify, secp256k1_recover_pubkey, secp256k1_verify, CryptoError,
};
use cosmwasm_crypto::{
    ECDSA_PUBKEY_MAX_LEN, ECDSA_SIGNATURE_LEN, EDDSA_PUBKEY_LEN, MESSAGE_HASH_MAX_LEN,
};
use cosmwasm_std::{Addr, Env};

#[cfg(feature = "iterator")]
use cosmwasm_std::Order;
use wasmer::{AsStoreMut, FunctionEnvMut};

use crate::backend::{BackendApi, BackendError, Querier, Storage};
use crate::conversion::{ref_to_u32, to_u32};
use crate::environment::{process_gas_info, DebugInfo, Environment};
use crate::errors::{CommunicationError, VmError, VmResult};
#[cfg(feature = "iterator")]
use crate::memory::maybe_read_region;
use crate::memory::{read_region, write_region};
use crate::sections::decode_sections;
#[allow(unused_imports)]
use crate::sections::encode_sections;
use crate::serde::to_vec;
use crate::{from_slice, GasInfo};
use cosmwasm_std::{WasmMsg, MessageInfo};

/// A kibi (kilo binary)
const KI: usize = 1024;
/// A mibi (mega binary)
const MI: usize = 1024 * 1024;
/// Max key length for db_write/db_read/db_remove/db_scan (when VM reads the key argument from Wasm memory)
const MAX_LENGTH_DB_KEY: usize = 64 * KI;
/// Max value length for db_write (when VM reads the value argument from Wasm memory)
const MAX_LENGTH_DB_VALUE: usize = 128 * KI;
/// Typically 20 (Cosmos SDK, Ethereum), 32 (Nano, Substrate) or 54 (MockApi)
const MAX_LENGTH_CANONICAL_ADDRESS: usize = 64;
/// The max length of human address inputs (in bytes).
/// The maximum allowed size for [bech32](https://github.com/bitcoin/bips/blob/master/bip-0173.mediawiki#bech32)
/// is 90 characters and we're adding some safety margin around that for other formats.
const MAX_LENGTH_HUMAN_ADDRESS: usize = 256;
const MAX_LENGTH_QUERY_CHAIN_REQUEST: usize = 64 * KI;
/// Length of a serialized Ed25519  signature
const MAX_LENGTH_ED25519_SIGNATURE: usize = 64;
/// Max length of a Ed25519 message in bytes.
/// This is an arbitrary value, for performance / memory contraints. If you need to verify larger
/// messages, let us know.
const MAX_LENGTH_ED25519_MESSAGE: usize = 128 * 1024;
/// Max number of batch Ed25519 messages / signatures / public_keys.
/// This is an arbitrary value, for performance / memory contraints. If you need to batch-verify a
/// larger number of signatures, let us know.
const MAX_COUNT_ED25519_BATCH: usize = 256;

/// Max length for a debug message
const MAX_LENGTH_DEBUG: usize = 2 * MI;

/// Max length for an abort message
const MAX_LENGTH_ABORT: usize = 2 * MI;

<<<<<<< HEAD
/// max length call data
const MAX_LENGTH_CALL_DATA: usize = 64 * KI;

///  max length blockchain env
const MAX_LENGTH_ENV: usize = 64 * KI;

/// max call depth
const MAX_CALL_DEPTH: u32 = 20;
=======
/// Max length for a create contract message
const MAX_LENGTH_NEW_CONTRACT_REQUEST: usize = 2 * MI;
>>>>>>> 19a1df5f

// Import implementations
//
// This block of do_* prefixed functions is tailored for Wasmer's
// Function::new_native_with_env interface. Those require an env in the first
// argument and cannot capture other variables. Thus everything is accessed
// through the env.

/// Reads a storage entry from the VM's storage into Wasm memory
pub fn do_db_read<A: BackendApi + 'static, S: Storage + 'static, Q: Querier + 'static>(
    mut env: FunctionEnvMut<Environment<A, S, Q>>,
    key_ptr: u32,
) -> VmResult<u32> {
    let (data, mut store) = env.data_and_store_mut();

    let key = read_region(&data.memory(&mut store), key_ptr, MAX_LENGTH_DB_KEY)?;

    let (result, gas_info) = data.with_storage_from_context::<_, _>(|store| Ok(store.get(&key)))?;
    process_gas_info(data, &mut store, gas_info)?;
    let value = result?;

    let out_data = match value {
        Some(data) => data,
        None => return Ok(0),
    };
    write_to_contract(data, &mut store, &out_data)
}

/// Writes a storage entry from Wasm memory into the VM's storage
pub fn do_db_write<A: BackendApi + 'static, S: Storage + 'static, Q: Querier + 'static>(
    mut env: FunctionEnvMut<Environment<A, S, Q>>,
    key_ptr: u32,
    value_ptr: u32,
) -> VmResult<()> {
    let (data, mut store) = env.data_and_store_mut();

    if data.is_storage_readonly() {
        return Err(VmError::write_access_denied());
    }

    let key = read_region(&data.memory(&mut store), key_ptr, MAX_LENGTH_DB_KEY)?;
    let value = read_region(&data.memory(&mut store), value_ptr, MAX_LENGTH_DB_VALUE)?;

    let (result, gas_info) =
        data.with_storage_from_context::<_, _>(|store| Ok(store.set(&key, &value)))?;
    process_gas_info(data, &mut store, gas_info)?;
    result?;

    Ok(())
}

pub fn do_db_remove<A: BackendApi + 'static, S: Storage + 'static, Q: Querier + 'static>(
    mut env: FunctionEnvMut<Environment<A, S, Q>>,
    key_ptr: u32,
) -> VmResult<()> {
    let (data, mut store) = env.data_and_store_mut();

    if data.is_storage_readonly() {
        return Err(VmError::write_access_denied());
    }

    let key = read_region(&data.memory(&mut store), key_ptr, MAX_LENGTH_DB_KEY)?;

    let (result, gas_info) =
        data.with_storage_from_context::<_, _>(|store| Ok(store.remove(&key)))?;
    process_gas_info(data, &mut store, gas_info)?;
    result?;

    Ok(())
}

pub fn do_addr_validate<A: BackendApi + 'static, S: Storage + 'static, Q: Querier + 'static>(
    mut env: FunctionEnvMut<Environment<A, S, Q>>,
    source_ptr: u32,
) -> VmResult<u32> {
    let (data, mut store) = env.data_and_store_mut();

    let source_data = read_region(
        &data.memory(&mut store),
        source_ptr,
        MAX_LENGTH_HUMAN_ADDRESS,
    )?;
    if source_data.is_empty() {
        return write_to_contract(data, &mut store, b"Input is empty");
    }

    let source_string = match String::from_utf8(source_data) {
        Ok(s) => s,
        Err(_) => return write_to_contract(data, &mut store, b"Input is not valid UTF-8"),
    };

    let (result, gas_info) = data.api.canonical_address(&source_string);
    process_gas_info(data, &mut store, gas_info)?;
    let canonical = match result {
        Ok(data) => data,
        Err(BackendError::UserErr { msg, .. }) => {
            return write_to_contract(data, &mut store, msg.as_bytes())
        }
        Err(err) => return Err(VmError::from(err)),
    };

    let (result, gas_info) = data.api.human_address(&canonical);
    process_gas_info(data, &mut store, gas_info)?;
    let normalized = match result {
        Ok(addr) => addr,
        Err(BackendError::UserErr { msg, .. }) => {
            return write_to_contract(data, &mut store, msg.as_bytes())
        }
        Err(err) => return Err(VmError::from(err)),
    };

    if normalized != source_string {
        return write_to_contract(data, &mut store, b"Address is not normalized");
    }

    Ok(0)
}

pub fn do_addr_canonicalize<A: BackendApi + 'static, S: Storage + 'static, Q: Querier + 'static>(
    mut env: FunctionEnvMut<Environment<A, S, Q>>,
    source_ptr: u32,
    destination_ptr: u32,
) -> VmResult<u32> {
    let (data, mut store) = env.data_and_store_mut();

    let source_data = read_region(
        &data.memory(&mut store),
        source_ptr,
        MAX_LENGTH_HUMAN_ADDRESS,
    )?;
    if source_data.is_empty() {
        return write_to_contract(data, &mut store, b"Input is empty");
    }

    let source_string = match String::from_utf8(source_data) {
        Ok(s) => s,
        Err(_) => return write_to_contract(data, &mut store, b"Input is not valid UTF-8"),
    };

    let (result, gas_info) = data.api.canonical_address(&source_string);
    process_gas_info(data, &mut store, gas_info)?;
    match result {
        Ok(canonical) => {
            write_region(
                &data.memory(&mut store),
                destination_ptr,
                canonical.as_slice(),
            )?;
            Ok(0)
        }
        Err(BackendError::UserErr { msg, .. }) => {
            Ok(write_to_contract(data, &mut store, msg.as_bytes())?)
        }
        Err(err) => Err(VmError::from(err)),
    }
}

pub fn do_addr_humanize<A: BackendApi + 'static, S: Storage + 'static, Q: Querier + 'static>(
    mut env: FunctionEnvMut<Environment<A, S, Q>>,
    source_ptr: u32,
    destination_ptr: u32,
) -> VmResult<u32> {
    let (data, mut store) = env.data_and_store_mut();

    let canonical = read_region(
        &data.memory(&mut store),
        source_ptr,
        MAX_LENGTH_CANONICAL_ADDRESS,
    )?;

    let (result, gas_info) = data.api.human_address(&canonical);
    process_gas_info(data, &mut store, gas_info)?;
    match result {
        Ok(human) => {
            write_region(&data.memory(&mut store), destination_ptr, human.as_bytes())?;
            Ok(0)
        }
        Err(BackendError::UserErr { msg, .. }) => {
            Ok(write_to_contract(data, &mut store, msg.as_bytes())?)
        }
        Err(err) => Err(VmError::from(err)),
    }
}

/// Return code (error code) for a valid signature
const SECP256K1_VERIFY_CODE_VALID: u32 = 0;

/// Return code (error code) for an invalid signature
const SECP256K1_VERIFY_CODE_INVALID: u32 = 1;

pub fn do_secp256k1_verify<A: BackendApi + 'static, S: Storage + 'static, Q: Querier + 'static>(
    mut env: FunctionEnvMut<Environment<A, S, Q>>,
    hash_ptr: u32,
    signature_ptr: u32,
    pubkey_ptr: u32,
) -> VmResult<u32> {
    let (data, mut store) = env.data_and_store_mut();

    let hash = read_region(&data.memory(&mut store), hash_ptr, MESSAGE_HASH_MAX_LEN)?;
    let signature = read_region(&data.memory(&mut store), signature_ptr, ECDSA_SIGNATURE_LEN)?;
    let pubkey = read_region(&data.memory(&mut store), pubkey_ptr, ECDSA_PUBKEY_MAX_LEN)?;

    let gas_info = GasInfo::with_cost(data.gas_config.secp256k1_verify_cost);
    process_gas_info(data, &mut store, gas_info)?;
    let result = secp256k1_verify(&hash, &signature, &pubkey);
    let code = match result {
        Ok(valid) => {
            if valid {
                SECP256K1_VERIFY_CODE_VALID
            } else {
                SECP256K1_VERIFY_CODE_INVALID
            }
        }
        Err(err) => match err {
            CryptoError::InvalidHashFormat { .. }
            | CryptoError::InvalidPubkeyFormat { .. }
            | CryptoError::InvalidSignatureFormat { .. }
            | CryptoError::GenericErr { .. } => err.code(),
            CryptoError::BatchErr { .. } | CryptoError::InvalidRecoveryParam { .. } => {
                panic!("Error must not happen for this call")
            }
        },
    };
    Ok(code)
}

pub fn do_secp256k1_recover_pubkey<
    A: BackendApi + 'static,
    S: Storage + 'static,
    Q: Querier + 'static,
>(
    mut env: FunctionEnvMut<Environment<A, S, Q>>,
    hash_ptr: u32,
    signature_ptr: u32,
    recover_param: u32,
) -> VmResult<u64> {
    let (data, mut store) = env.data_and_store_mut();

    let hash = read_region(&data.memory(&mut store), hash_ptr, MESSAGE_HASH_MAX_LEN)?;
    let signature = read_region(&data.memory(&mut store), signature_ptr, ECDSA_SIGNATURE_LEN)?;
    let recover_param: u8 = match recover_param.try_into() {
        Ok(rp) => rp,
        Err(_) => return Ok((CryptoError::invalid_recovery_param().code() as u64) << 32),
    };

    let gas_info = GasInfo::with_cost(data.gas_config.secp256k1_recover_pubkey_cost);
    process_gas_info(data, &mut store, gas_info)?;
    let result = secp256k1_recover_pubkey(&hash, &signature, recover_param);
    match result {
        Ok(pubkey) => {
            let pubkey_ptr = write_to_contract(data, &mut store, pubkey.as_ref())?;
            Ok(to_low_half(pubkey_ptr))
        }
        Err(err) => match err {
            CryptoError::InvalidHashFormat { .. }
            | CryptoError::InvalidSignatureFormat { .. }
            | CryptoError::InvalidRecoveryParam { .. }
            | CryptoError::GenericErr { .. } => Ok(to_high_half(err.code())),
            CryptoError::BatchErr { .. } | CryptoError::InvalidPubkeyFormat { .. } => {
                panic!("Error must not happen for this call")
            }
        },
    }
}

/// Return code (error code) for a valid signature
const ED25519_VERIFY_CODE_VALID: u32 = 0;

/// Return code (error code) for an invalid signature
const ED25519_VERIFY_CODE_INVALID: u32 = 1;

pub fn do_ed25519_verify<A: BackendApi + 'static, S: Storage + 'static, Q: Querier + 'static>(
    mut env: FunctionEnvMut<Environment<A, S, Q>>,
    message_ptr: u32,
    signature_ptr: u32,
    pubkey_ptr: u32,
) -> VmResult<u32> {
    let (data, mut store) = env.data_and_store_mut();

    let message = read_region(
        &data.memory(&mut store),
        message_ptr,
        MAX_LENGTH_ED25519_MESSAGE,
    )?;
    let signature = read_region(
        &data.memory(&mut store),
        signature_ptr,
        MAX_LENGTH_ED25519_SIGNATURE,
    )?;
    let pubkey = read_region(&data.memory(&mut store), pubkey_ptr, EDDSA_PUBKEY_LEN)?;

    let gas_info = GasInfo::with_cost(data.gas_config.ed25519_verify_cost);
    process_gas_info(data, &mut store, gas_info)?;
    let result = ed25519_verify(&message, &signature, &pubkey);
    let code = match result {
        Ok(valid) => {
            if valid {
                ED25519_VERIFY_CODE_VALID
            } else {
                ED25519_VERIFY_CODE_INVALID
            }
        }
        Err(err) => match err {
            CryptoError::InvalidPubkeyFormat { .. }
            | CryptoError::InvalidSignatureFormat { .. }
            | CryptoError::GenericErr { .. } => err.code(),
            CryptoError::BatchErr { .. }
            | CryptoError::InvalidHashFormat { .. }
            | CryptoError::InvalidRecoveryParam { .. } => {
                panic!("Error must not happen for this call")
            }
        },
    };
    Ok(code)
}

pub fn do_ed25519_batch_verify<
    A: BackendApi + 'static,
    S: Storage + 'static,
    Q: Querier + 'static,
>(
    mut env: FunctionEnvMut<Environment<A, S, Q>>,
    messages_ptr: u32,
    signatures_ptr: u32,
    public_keys_ptr: u32,
) -> VmResult<u32> {
    let (data, mut store) = env.data_and_store_mut();

    let messages = read_region(
        &data.memory(&mut store),
        messages_ptr,
        (MAX_LENGTH_ED25519_MESSAGE + 4) * MAX_COUNT_ED25519_BATCH,
    )?;
    let signatures = read_region(
        &data.memory(&mut store),
        signatures_ptr,
        (MAX_LENGTH_ED25519_SIGNATURE + 4) * MAX_COUNT_ED25519_BATCH,
    )?;
    let public_keys = read_region(
        &data.memory(&mut store),
        public_keys_ptr,
        (EDDSA_PUBKEY_LEN + 4) * MAX_COUNT_ED25519_BATCH,
    )?;

    let messages = decode_sections(&messages);
    let signatures = decode_sections(&signatures);
    let public_keys = decode_sections(&public_keys);

    let gas_cost = if public_keys.len() == 1 {
        data.gas_config.ed25519_batch_verify_one_pubkey_cost
    } else {
        data.gas_config.ed25519_batch_verify_cost
    } * signatures.len() as u64;
    let gas_info = GasInfo::with_cost(max(gas_cost, data.gas_config.ed25519_verify_cost));
    process_gas_info(data, &mut store, gas_info)?;
    let result = ed25519_batch_verify(&messages, &signatures, &public_keys);
    let code = match result {
        Ok(valid) => {
            if valid {
                ED25519_VERIFY_CODE_VALID
            } else {
                ED25519_VERIFY_CODE_INVALID
            }
        }
        Err(err) => match err {
            CryptoError::BatchErr { .. }
            | CryptoError::InvalidPubkeyFormat { .. }
            | CryptoError::InvalidSignatureFormat { .. }
            | CryptoError::GenericErr { .. } => err.code(),
            CryptoError::InvalidHashFormat { .. } | CryptoError::InvalidRecoveryParam { .. } => {
                panic!("Error must not happen for this call")
            }
        },
    };
    Ok(code)
}

/// Prints a debug message to console.
/// This does not charge gas, so debug printing should be disabled when used in a blockchain module.
pub fn do_debug<A: BackendApi + 'static, S: Storage + 'static, Q: Querier + 'static>(
    mut env: FunctionEnvMut<Environment<A, S, Q>>,
    message_ptr: u32,
) -> VmResult<()> {
    let (data, mut store) = env.data_and_store_mut();

    if let Some(debug_handler) = data.debug_handler() {
        let message_data = read_region(&data.memory(&mut store), message_ptr, MAX_LENGTH_DEBUG)?;
        let msg = String::from_utf8_lossy(&message_data);
        let gas_remaining = data.get_gas_left(&mut store);
        debug_handler.borrow_mut()(
            &msg,
            DebugInfo {
                gas_remaining,
                __lifetime: PhantomData::default(),
            },
        );
    }
    Ok(())
}

/// Aborts the contract and shows the given error message
pub fn do_abort<A: BackendApi + 'static, S: Storage + 'static, Q: Querier + 'static>(
    mut env: FunctionEnvMut<Environment<A, S, Q>>,
    message_ptr: u32,
) -> VmResult<()> {
    let (data, mut store) = env.data_and_store_mut();

    let message_data = read_region(&data.memory(&mut store), message_ptr, MAX_LENGTH_ABORT)?;
    let msg = String::from_utf8_lossy(&message_data);
    Err(VmError::aborted(msg))
}

pub fn do_new_contract<A: BackendApi + 'static, S: Storage + 'static, Q: Querier + 'static>(
    mut env: FunctionEnvMut<Environment<A, S, Q>>,
    source_ptr: u32,
    destination_ptr: u32,
) -> VmResult<u32> {
    let (data, mut store) = env.data_and_store_mut();

    let source_data = read_region(
        &data.memory(&mut store),
        source_ptr,
        MAX_LENGTH_NEW_CONTRACT_REQUEST,
    )?;
    if source_data.is_empty() {
        return write_to_contract::<A, S, Q>(data, &mut store, b"Input is empty");
    }

    let gas_remaining = data.get_gas_left(&mut store);
    let (result, gas_info) = data.api.new_contract(&source_data, gas_remaining);
    process_gas_info::<A, S, Q>(data, &mut store, gas_info)?;
    match result {
        Ok(addr) => {
            write_region(&data.memory(&mut store), destination_ptr, addr.as_bytes())?;
            Ok(0)
        }
        Err(BackendError::UserErr { msg, .. }) => {
            Ok(write_to_contract::<A, S, Q>(data, &mut store, msg.as_bytes())?)
        }
        Err(err) => Err(VmError::from(err)),
    }
}

pub fn do_query_chain<A: BackendApi + 'static, S: Storage + 'static, Q: Querier + 'static>(
    mut env: FunctionEnvMut<Environment<A, S, Q>>,
    request_ptr: u32,
) -> VmResult<u32> {
    let (data, mut store) = env.data_and_store_mut();

    let request = read_region(
        &data.memory(&mut store),
        request_ptr,
        MAX_LENGTH_QUERY_CHAIN_REQUEST,
    )?;

    let gas_remaining = data.get_gas_left(&mut store);
    let (result, gas_info) = data.with_querier_from_context::<_, _>(|querier| {
        Ok(querier.query_raw(&request, gas_remaining))
    })?;
    process_gas_info(data, &mut store, gas_info)?;
    let serialized = to_vec(&result?)?;
    write_to_contract(data, &mut store, &serialized)
}

pub fn do_call<A: BackendApi + 'static, S: Storage + 'static, Q: Querier + 'static>(
    mut env: FunctionEnvMut<Environment<A, S, Q>>,
    env_ptr: u32,
    msg_ptr: u32,
    destination_ptr: u32,
) -> VmResult<u32> {
    let (data, mut store) = env.data_and_store_mut();

    if data.call_depth + 1 > MAX_CALL_DEPTH {
        return write_to_contract(data, &mut store, b"more than the max call depth");
    }

    let benv_data = read_region(&data.memory(&mut store), env_ptr, MAX_LENGTH_ENV)?;
    if benv_data.is_empty() {
        return write_to_contract(data, &mut store, b"Input env is empty");
    }

    let call_data = read_region(&data.memory(&mut store), msg_ptr, MAX_LENGTH_CALL_DATA)?;
    if benv_data.is_empty() {
        return write_to_contract(data, &mut store, b"Input msg is empty");
    }

    let mut benv: Env = from_slice(benv_data.borrow(), MAX_LENGTH_ENV)?;
    let calld: WasmMsg = from_slice(call_data.borrow(), MAX_LENGTH_CALL_DATA)?;

    let (call_msg,contract_address, vcoin) = {
        if let WasmMsg::Execute { contract_addr, msg, funds} = calld {
            (msg, contract_addr, funds)
        } else {
            return write_to_contract(data, &mut store,  b"parse not WasmMsg::Execute");
        }
    };

    let info = MessageInfo{
        sender: benv.contract.address.clone(), // the do_call function sender is the caller contract address
        funds: vcoin.to_vec()
    };

    // update the benv the contract address for the callee contract address
    benv.contract.address = Addr::unchecked(contract_address.clone());

    let gas_left = data.get_gas_left(&mut store);

    let (result, gas_info) = data.api.call(data, contract_address.clone(), &info, call_msg.as_slice(), &benv,gas_left);
    process_gas_info(data, &mut store, gas_info)?;
    match result {
        Ok(redata) => {
            write_region(&data.memory(&mut store), destination_ptr, redata.as_slice())?;
            Ok(0)
        }
        Err(VmError::BackendErr{ source:BackendError::UserErr { msg }, ..}) => {
            Ok(write_to_contract(data, &mut store, msg.as_bytes())?)
        }
        Err(err) => Err(VmError::from(err)),
    }
}

pub fn do_delegate_call<A: BackendApi + 'static, S: Storage + 'static, Q: Querier + 'static>(
    mut env: FunctionEnvMut<Environment<A, S, Q>>,
    env_ptr: u32,
    msg_ptr: u32,
    destination_ptr: u32,
) -> VmResult<u32> {
    let (data, mut store) = env.data_and_store_mut();

    if data.call_depth + 1 > MAX_CALL_DEPTH {
        return write_to_contract(data, &mut store,  b"more than the max call depth");
    }

    let benv_data = read_region(&data.memory(&mut store), env_ptr, MAX_LENGTH_ENV)?;
    if benv_data.is_empty() {
        return write_to_contract(data, &mut store, b"Input env is empty");
    }

    let call_data = read_region(&data.memory(&mut store), msg_ptr, MAX_LENGTH_CALL_DATA)?;
    if benv_data.is_empty() {
        return write_to_contract(data, &mut store, b"Input msg is empty");
    }

    let benv: Env = from_slice(benv_data.borrow(), MAX_LENGTH_ENV)?;
    let calld: WasmMsg = from_slice(call_data.borrow(), MAX_LENGTH_CALL_DATA)?;

    let (call_msg,contract_address, vcoin) = {
        if let WasmMsg::Execute { contract_addr, msg, funds} = calld {
            (msg, contract_addr, funds)
        } else {
            return write_to_contract(data, &mut store, b"parse not WasmMsg::Execute");
        }
    };

    let info = MessageInfo{
        sender: data.sender_addr.clone(),
        funds: vcoin.to_vec()};

    let gas_left = data.get_gas_left(&mut store);

    let (result, gas_info) = data.api.delegate_call(data, contract_address.clone(), &info, call_msg.as_slice(), &benv,gas_left);
    process_gas_info(data, &mut store, gas_info)?;
    match result {
        Ok(redata) => {
            write_region(&data.memory(&mut store), destination_ptr, redata.as_slice())?;
            Ok(0)
        }
        Err(VmError::BackendErr{ source:BackendError::UserErr { msg }, ..}) => {
            Ok(write_to_contract(data, &mut store,  msg.as_bytes())?)
        }
        Err(err) => Err(VmError::from(err)),
    }
}

#[cfg(feature = "iterator")]
pub fn do_db_scan<A: BackendApi + 'static, S: Storage + 'static, Q: Querier + 'static>(
    mut env: FunctionEnvMut<Environment<A, S, Q>>,
    start_ptr: u32,
    end_ptr: u32,
    order: i32,
) -> VmResult<u32> {
    let (data, mut store) = env.data_and_store_mut();

    let start = maybe_read_region(&data.memory(&mut store), start_ptr, MAX_LENGTH_DB_KEY)?;
    let end = maybe_read_region(&data.memory(&mut store), end_ptr, MAX_LENGTH_DB_KEY)?;
    let order: Order = order
        .try_into()
        .map_err(|_| CommunicationError::invalid_order(order))?;

    let (result, gas_info) = data.with_storage_from_context::<_, _>(|store| {
        Ok(store.scan(start.as_deref(), end.as_deref(), order))
    })?;
    process_gas_info(data, &mut store, gas_info)?;
    let iterator_id = result?;
    Ok(iterator_id)
}

#[cfg(feature = "iterator")]
pub fn do_db_next<A: BackendApi + 'static, S: Storage + 'static, Q: Querier + 'static>(
    mut env: FunctionEnvMut<Environment<A, S, Q>>,
    iterator_id: u32,
) -> VmResult<u32> {
    let (data, mut store) = env.data_and_store_mut();

    let (result, gas_info) =
        data.with_storage_from_context::<_, _>(|store| Ok(store.next(iterator_id)))?;

    process_gas_info(data, &mut store, gas_info)?;

    // Empty key will later be treated as _no more element_.
    let (key, value) = result?.unwrap_or_else(|| (Vec::<u8>::new(), Vec::<u8>::new()));

    let out_data = encode_sections(&[key, value])?;
    write_to_contract(data, &mut store, &out_data)
}

/// Creates a Region in the contract, writes the given data to it and returns the memory location
fn write_to_contract<A: BackendApi + 'static, S: Storage + 'static, Q: Querier + 'static>(
    data: &Environment<A, S, Q>,
    store: &mut impl AsStoreMut,
    input: &[u8],
) -> VmResult<u32> {
    let out_size = to_u32(input.len())?;
    let result = data.call_function1(store, "allocate", &[out_size.into()])?;
    let target_ptr = ref_to_u32(&result)?;
    if target_ptr == 0 {
        return Err(CommunicationError::zero_address().into());
    }
    write_region(&data.memory(store), target_ptr, input)?;
    Ok(target_ptr)
}

/// Returns the data shifted by 32 bits towards the most significant bit.
///
/// This is independent of endianness. But to get the idea, it would be
/// `data || 0x00000000` in big endian representation.
#[inline]
fn to_high_half(data: u32) -> u64 {
    // See https://stackoverflow.com/a/58956419/2013738 to understand
    // why this is endianness agnostic.
    (data as u64) << 32
}

/// Returns the data copied to the 4 least significant bytes.
///
/// This is independent of endianness. But to get the idea, it would be
/// `0x00000000 || data` in big endian representation.
#[inline]
fn to_low_half(data: u32) -> u64 {
    data.into()
}

#[cfg(test)]
mod tests {
    use super::*;
    use cosmwasm_std::{
        coins, from_binary, AllBalanceResponse, BankQuery, Binary, Empty, QueryRequest,
        SystemError, SystemResult, WasmQuery, BlockInfo, Timestamp, TransactionInfo, ContractInfo,
    };
    use hex_literal::hex;
    use std::ptr::NonNull;
    use std::string::String;
    use wasmer::{imports, Function, FunctionEnv, Instance as WasmerInstance, Store};

    use crate::backend::{BackendError, Storage};
    use crate::size::Size;
    use crate::testing::{MockApi, MockQuerier, MockStorage};
    use crate::wasm_backend::{compile, make_store_with_engine};

    static CONTRACT: &[u8] = include_bytes!("../testdata/hackatom.wasm");

    // prepared data
    const KEY1: &[u8] = b"ant";
    const VALUE1: &[u8] = b"insect";
    const KEY2: &[u8] = b"tree";
    const VALUE2: &[u8] = b"plant";

    // this account has some coins
    const INIT_ADDR: &str = "someone";
    const INIT_AMOUNT: u128 = 500;
    const INIT_DENOM: &str = "TOKEN";

    const TESTING_GAS_LIMIT: u64 = 500_000_000_000; // ~0.5ms
    const TESTING_MEMORY_LIMIT: Option<Size> = Some(Size::mebi(16));

    const ECDSA_HASH_HEX: &str = "5ae8317d34d1e595e3fa7247db80c0af4320cce1116de187f8f7e2e099c0d8d0";
    const ECDSA_SIG_HEX: &str = "207082eb2c3dfa0b454e0906051270ba4074ac93760ba9e7110cd9471475111151eb0dbbc9920e72146fb564f99d039802bf6ef2561446eb126ef364d21ee9c4";
    const ECDSA_PUBKEY_HEX: &str = "04051c1ee2190ecfb174bfe4f90763f2b4ff7517b70a2aec1876ebcfd644c4633fb03f3cfbd94b1f376e34592d9d41ccaf640bb751b00a1fadeb0c01157769eb73";

    const EDDSA_MSG_HEX: &str = "";
    const EDDSA_SIG_HEX: &str = "e5564300c360ac729086e2cc806e828a84877f1eb8e5d974d873e065224901555fb8821590a33bacc61e39701cf9b46bd25bf5f0595bbe24655141438e7a100b";
    const EDDSA_PUBKEY_HEX: &str =
        "d75a980182b10ab7d54bfed3c964073a0ee172f3daa62325af021a68f707511a";

    fn make_instance(
        api: MockApi,
    ) -> (
        FunctionEnv<Environment<MockApi, MockStorage, MockQuerier>>,
        Store,
        Box<WasmerInstance>,
    ) {
        let gas_limit = TESTING_GAS_LIMIT;
        let env = Environment::new(api, gas_limit, false);

        let (engine, module) = compile(CONTRACT, &[]).unwrap();
        let mut store = make_store_with_engine(engine, TESTING_MEMORY_LIMIT);

        let fe = FunctionEnv::new(&mut store, env);

        // we need stubs for all required imports
        let import_obj = imports! {
            "env" => {
                "db_read" => Function::new_typed(&mut store, |_a: u32| -> u32 { 0 }),
                "db_write" => Function::new_typed(&mut store, |_a: u32, _b: u32| {}),
                "db_remove" => Function::new_typed(&mut store, |_a: u32| {}),
                "db_scan" => Function::new_typed(&mut store, |_a: u32, _b: u32, _c: i32| -> u32 { 0 }),
                "db_next" => Function::new_typed(&mut store, |_a: u32| -> u32 { 0 }),
                "query_chain" => Function::new_typed(&mut store, |_a: u32| -> u32 { 0 }),
                "addr_validate" => Function::new_typed(&mut store, |_a: u32| -> u32 { 0 }),
                "addr_canonicalize" => Function::new_typed(&mut store, |_a: u32, _b: u32| -> u32 { 0 }),
                "addr_humanize" => Function::new_typed(&mut store, |_a: u32, _b: u32| -> u32 { 0 }),
                "secp256k1_verify" => Function::new_typed(&mut store, |_a: u32, _b: u32, _c: u32| -> u32 { 0 }),
                "secp256k1_recover_pubkey" => Function::new_typed(&mut store, |_a: u32, _b: u32, _c: u32| -> u64 { 0 }),
                "ed25519_verify" => Function::new_typed(&mut store, |_a: u32, _b: u32, _c: u32| -> u32 { 0 }),
                "ed25519_batch_verify" => Function::new_typed(&mut store, |_a: u32, _b: u32, _c: u32| -> u32 { 0 }),
                "call" => Function::new_typed(&mut store, |_a: u32, _b: u32, _c: u32| -> u32 { 0 }),
                "delegate_call" => Function::new_typed(&mut store, |_a: u32, _b: u32, _c: u32| -> u32 { 0 }),
                "debug" => Function::new_typed(&mut store, |_a: u32| {}),
                "abort" => Function::new_typed(&mut store, |_a: u32| {}),
            },
        };
        let wasmer_instance =
            Box::from(WasmerInstance::new(&mut store, &module, &import_obj).unwrap());
        let memory = wasmer_instance
            .exports
            .get_memory("memory")
            .unwrap()
            .clone();

        fe.as_mut(&mut store).memory = Some(memory);

        let instance_ptr = NonNull::from(wasmer_instance.as_ref());

        {
            let mut fe_mut = fe.clone().into_mut(&mut store);
            let (env, mut store) = fe_mut.data_and_store_mut();

            env.set_wasmer_instance(Some(instance_ptr));
            env.set_gas_left(&mut store, gas_limit);
            env.set_storage_readonly(false);
        }

        (fe, store, wasmer_instance)
    }

    fn leave_default_data(
        fe_mut: &mut FunctionEnvMut<Environment<MockApi, MockStorage, MockQuerier>>,
    ) {
        let (env, mut _store) = fe_mut.data_and_store_mut();

        // create some mock data
        let mut storage = MockStorage::new();
        storage.set(KEY1, VALUE1).0.expect("error setting");
        storage.set(KEY2, VALUE2).0.expect("error setting");
        let querier: MockQuerier<Empty> =
            MockQuerier::new(&[(INIT_ADDR, &coins(INIT_AMOUNT, INIT_DENOM))]);
        env.move_in(storage, querier);
    }

    fn write_data(
        fe_mut: &mut FunctionEnvMut<Environment<MockApi, MockStorage, MockQuerier>>,
        data: &[u8],
    ) -> u32 {
        let (env, mut store) = fe_mut.data_and_store_mut();

        let result = env
            .call_function1(&mut store, "allocate", &[(data.len() as u32).into()])
            .unwrap();
        let region_ptr = ref_to_u32(&result).unwrap();
        write_region(&env.memory(&mut store), region_ptr, data).expect("error writing");
        region_ptr
    }

    fn create_empty(
        wasmer_instance: &mut WasmerInstance,
        fe_mut: &mut FunctionEnvMut<Environment<MockApi, MockStorage, MockQuerier>>,
        capacity: u32,
    ) -> u32 {
        let (_, mut store) = fe_mut.data_and_store_mut();
        let allocate = wasmer_instance
            .exports
            .get_function("allocate")
            .expect("error getting function");
        let result = allocate
            .call(&mut store, &[capacity.into()])
            .expect("error calling allocate");
        ref_to_u32(&result[0]).expect("error converting result")
    }

    /// A Region reader that is just good enough for the tests in this file
    fn force_read(
        fe_mut: &mut FunctionEnvMut<Environment<MockApi, MockStorage, MockQuerier>>,
        region_ptr: u32,
    ) -> Vec<u8> {
        let (env, mut store) = fe_mut.data_and_store_mut();

        read_region(&env.memory(&mut store), region_ptr, 5000).unwrap()
    }

    #[test]
    fn do_db_read_works() {
        let api = MockApi::default();
        let (fe, mut store, _instance) = make_instance(api);
        let mut fe_mut = fe.into_mut(&mut store);
        leave_default_data(&mut fe_mut);

        let key_ptr = write_data(&mut fe_mut, KEY1);
        let result = do_db_read(fe_mut.as_mut(), key_ptr);
        let value_ptr = result.unwrap();
        assert!(value_ptr > 0);
        leave_default_data(&mut fe_mut);
        assert_eq!(force_read(&mut fe_mut, value_ptr), VALUE1);
    }

    #[test]
    fn do_db_read_works_for_non_existent_key() {
        let api = MockApi::default();
        let (fe, mut store, _instance) = make_instance(api);
        let mut fe_mut = fe.into_mut(&mut store);
        leave_default_data(&mut fe_mut);

        let key_ptr = write_data(&mut fe_mut, b"I do not exist in storage");
        let result = do_db_read(fe_mut, key_ptr);
        assert_eq!(result.unwrap(), 0);
    }

    #[test]
    fn do_db_read_fails_for_large_key() {
        let api = MockApi::default();
        let (fe, mut store, _instance) = make_instance(api);
        let mut fe_mut = fe.into_mut(&mut store);
        leave_default_data(&mut fe_mut);

        let key_ptr = write_data(&mut fe_mut, &vec![7u8; 300 * 1024]);
        let result = do_db_read(fe_mut, key_ptr);
        match result.unwrap_err() {
            VmError::CommunicationErr {
                source: CommunicationError::RegionLengthTooBig { length, .. },
                ..
            } => assert_eq!(length, 300 * 1024),
            e => panic!("Unexpected error: {e:?}"),
        }
    }

    #[test]
    fn do_db_write_works() {
        let api = MockApi::default();
        let (fe, mut store, _instance) = make_instance(api);
        let mut fe_mut = fe.into_mut(&mut store);

        let key_ptr = write_data(&mut fe_mut, b"new storage key");
        let value_ptr = write_data(&mut fe_mut, b"new value");

        leave_default_data(&mut fe_mut);

        do_db_write(fe_mut.as_mut(), key_ptr, value_ptr).unwrap();

        let val = fe_mut
            .data()
            .with_storage_from_context::<_, _>(|store| {
                Ok(store
                    .get(b"new storage key")
                    .0
                    .expect("error getting value"))
            })
            .unwrap();
        assert_eq!(val, Some(b"new value".to_vec()));
    }

    #[test]
    fn do_db_write_can_override() {
        let api = MockApi::default();
        let (fe, mut store, _instance) = make_instance(api);
        let mut fe_mut = fe.into_mut(&mut store);

        let key_ptr = write_data(&mut fe_mut, KEY1);
        let value_ptr = write_data(&mut fe_mut, VALUE2);

        leave_default_data(&mut fe_mut);

        do_db_write(fe_mut.as_mut(), key_ptr, value_ptr).unwrap();

        let val = fe_mut
            .data()
            .with_storage_from_context::<_, _>(|store| {
                Ok(store.get(KEY1).0.expect("error getting value"))
            })
            .unwrap();
        assert_eq!(val, Some(VALUE2.to_vec()));
    }

    #[test]
    fn do_db_write_works_for_empty_value() {
        let api = MockApi::default();
        let (fe, mut store, _instance) = make_instance(api);
        let mut fe_mut = fe.into_mut(&mut store);

        let key_ptr = write_data(&mut fe_mut, b"new storage key");
        let value_ptr = write_data(&mut fe_mut, b"");

        leave_default_data(&mut fe_mut);

        do_db_write(fe_mut.as_mut(), key_ptr, value_ptr).unwrap();

        let val = fe_mut
            .data()
            .with_storage_from_context::<_, _>(|store| {
                Ok(store
                    .get(b"new storage key")
                    .0
                    .expect("error getting value"))
            })
            .unwrap();
        assert_eq!(val, Some(b"".to_vec()));
    }

    #[test]
    fn do_db_write_fails_for_large_key() {
        let api = MockApi::default();
        let (fe, mut store, _instance) = make_instance(api);
        let mut fe_mut = fe.into_mut(&mut store);

        let key_ptr = write_data(&mut fe_mut, &vec![4u8; 300 * 1024]);
        let value_ptr = write_data(&mut fe_mut, b"new value");

        leave_default_data(&mut fe_mut);

        let result = do_db_write(fe_mut, key_ptr, value_ptr);
        match result.unwrap_err() {
            VmError::CommunicationErr {
                source:
                    CommunicationError::RegionLengthTooBig {
                        length, max_length, ..
                    },
                ..
            } => {
                assert_eq!(length, 300 * 1024);
                assert_eq!(max_length, MAX_LENGTH_DB_KEY);
            }
            err => panic!("unexpected error: {err:?}"),
        };
    }

    #[test]
    fn do_db_write_fails_for_large_value() {
        let api = MockApi::default();
        let (fe, mut store, _instance) = make_instance(api);
        let mut fe_mut = fe.into_mut(&mut store);

        let key_ptr = write_data(&mut fe_mut, b"new storage key");
        let value_ptr = write_data(&mut fe_mut, &vec![5u8; 300 * 1024]);

        leave_default_data(&mut fe_mut);

        let result = do_db_write(fe_mut, key_ptr, value_ptr);
        match result.unwrap_err() {
            VmError::CommunicationErr {
                source:
                    CommunicationError::RegionLengthTooBig {
                        length, max_length, ..
                    },
                ..
            } => {
                assert_eq!(length, 300 * 1024);
                assert_eq!(max_length, MAX_LENGTH_DB_VALUE);
            }
            err => panic!("unexpected error: {err:?}"),
        };
    }

    #[test]
    fn do_db_write_is_prohibited_in_readonly_contexts() {
        let api = MockApi::default();
        let (fe, mut store, _instance) = make_instance(api);
        let mut fe_mut = fe.into_mut(&mut store);

        let key_ptr = write_data(&mut fe_mut, b"new storage key");
        let value_ptr = write_data(&mut fe_mut, b"new value");

        leave_default_data(&mut fe_mut);
        fe_mut.data().set_storage_readonly(true);

        let result = do_db_write(fe_mut, key_ptr, value_ptr);
        match result.unwrap_err() {
            VmError::WriteAccessDenied { .. } => {}
            e => panic!("Unexpected error: {e:?}"),
        }
    }

    #[test]
    fn do_db_remove_works() {
        let api = MockApi::default();
        let (fe, mut store, _instance) = make_instance(api);
        let mut fe_mut = fe.into_mut(&mut store);

        let existing_key = KEY1;
        let key_ptr = write_data(&mut fe_mut, existing_key);

        leave_default_data(&mut fe_mut);

        fe_mut
            .data()
            .with_storage_from_context::<_, _>(|store| {
                println!("{store:?}");
                Ok(())
            })
            .unwrap();

        do_db_remove(fe_mut.as_mut(), key_ptr).unwrap();

        fe_mut
            .data()
            .with_storage_from_context::<_, _>(|store| {
                println!("{store:?}");
                Ok(())
            })
            .unwrap();

        let value = fe_mut
            .data()
            .with_storage_from_context::<_, _>(|store| {
                Ok(store.get(existing_key).0.expect("error getting value"))
            })
            .unwrap();
        assert_eq!(value, None);
    }

    #[test]
    fn do_db_remove_works_for_non_existent_key() {
        let api = MockApi::default();
        let (fe, mut store, _instance) = make_instance(api);
        let mut fe_mut = fe.into_mut(&mut store);

        let non_existent_key = b"I do not exist";
        let key_ptr = write_data(&mut fe_mut, non_existent_key);

        leave_default_data(&mut fe_mut);

        // Note: right now we cannot differnetiate between an existent and a non-existent key
        do_db_remove(fe_mut.as_mut(), key_ptr).unwrap();

        let value = fe_mut
            .data()
            .with_storage_from_context::<_, _>(|store| {
                Ok(store.get(non_existent_key).0.expect("error getting value"))
            })
            .unwrap();
        assert_eq!(value, None);
    }

    #[test]
    fn do_db_remove_fails_for_large_key() {
        let api = MockApi::default();
        let (fe, mut store, _instance) = make_instance(api);
        let mut fe_mut = fe.into_mut(&mut store);

        let key_ptr = write_data(&mut fe_mut, &vec![26u8; 300 * 1024]);

        leave_default_data(&mut fe_mut);

        let result = do_db_remove(fe_mut, key_ptr);
        match result.unwrap_err() {
            VmError::CommunicationErr {
                source:
                    CommunicationError::RegionLengthTooBig {
                        length, max_length, ..
                    },
                ..
            } => {
                assert_eq!(length, 300 * 1024);
                assert_eq!(max_length, MAX_LENGTH_DB_KEY);
            }
            err => panic!("unexpected error: {err:?}"),
        };
    }

    #[test]
    fn do_db_remove_is_prohibited_in_readonly_contexts() {
        let api = MockApi::default();
        let (fe, mut store, _instance) = make_instance(api);
        let mut fe_mut = fe.into_mut(&mut store);

        let key_ptr = write_data(&mut fe_mut, b"a storage key");

        leave_default_data(&mut fe_mut);
        fe_mut.data().set_storage_readonly(true);

        let result = do_db_remove(fe_mut, key_ptr);
        match result.unwrap_err() {
            VmError::WriteAccessDenied { .. } => {}
            e => panic!("Unexpected error: {e:?}"),
        }
    }

    #[test]
    fn do_addr_validate_works() {
        let api = MockApi::default();
        let (fe, mut store, _instance) = make_instance(api);
        let mut fe_mut = fe.into_mut(&mut store);

        let source_ptr1 = write_data(&mut fe_mut, b"foo");
        let source_ptr2 = write_data(&mut fe_mut, b"eth1n48g2mjh9ezz7zjtya37wtgg5r5emr0drkwlgw");

        let res = do_addr_validate(fe_mut.as_mut(), source_ptr1).unwrap();
        assert_eq!(res, 0);
        let res = do_addr_validate(fe_mut.as_mut(), source_ptr2).unwrap();
        assert_eq!(res, 0);
    }

    #[test]
    fn do_addr_validate_reports_invalid_input_back_to_contract() {
        let api = MockApi::default();
        let (fe, mut store, _instance) = make_instance(api);
        let mut fe_mut = fe.into_mut(&mut store);

        let source_ptr1 = write_data(&mut fe_mut, b"fo\x80o"); // invalid UTF-8 (fo�o)
        let source_ptr2 = write_data(&mut fe_mut, b""); // empty
        let source_ptr3 = write_data(&mut fe_mut, b"addressexceedingaddressspacesuperlongreallylongiamensuringthatitislongerthaneverything"); // too long
        let source_ptr4 = write_data(&mut fe_mut, b"fooBar"); // Not normalized. The definition of normalized is chain-dependent but the MockApi requires lower case.

        let res = do_addr_validate(fe_mut.as_mut(), source_ptr1).unwrap();
        assert_ne!(res, 0);
        let err = String::from_utf8(force_read(&mut fe_mut, res)).unwrap();
        assert_eq!(err, "Input is not valid UTF-8");

        let res = do_addr_validate(fe_mut.as_mut(), source_ptr2).unwrap();
        assert_ne!(res, 0);
        let err = String::from_utf8(force_read(&mut fe_mut, res)).unwrap();
        assert_eq!(err, "Input is empty");

        let res = do_addr_validate(fe_mut.as_mut(), source_ptr3).unwrap();
        assert_ne!(res, 0);
        let err = String::from_utf8(force_read(&mut fe_mut, res)).unwrap();
        assert_eq!(
            err,
            "Invalid input: human address too long for this mock implementation (must be <= 64)."
        );

        let res = do_addr_validate(fe_mut.as_mut(), source_ptr4).unwrap();
        assert_ne!(res, 0);
        let err = String::from_utf8(force_read(&mut fe_mut, res)).unwrap();
        assert_eq!(err, "Address is not normalized");
    }

    #[test]
    fn do_addr_validate_fails_for_broken_backend() {
        let api = MockApi::new_failing("Temporarily unavailable");
        let (fe, mut store, _instance) = make_instance(api);
        let mut fe_mut = fe.into_mut(&mut store);

        let source_ptr = write_data(&mut fe_mut, b"foo");

        leave_default_data(&mut fe_mut);

        let result = do_addr_validate(fe_mut, source_ptr);
        match result.unwrap_err() {
            VmError::BackendErr {
                source: BackendError::Unknown { msg, .. },
                ..
            } => assert_eq!(msg, "Temporarily unavailable"),
            err => panic!("Incorrect error returned: {err:?}"),
        }
    }

    #[test]
    fn do_addr_validate_fails_for_large_inputs() {
        let api = MockApi::default();
        let (fe, mut store, _instance) = make_instance(api);
        let mut fe_mut = fe.into_mut(&mut store);

        let source_ptr = write_data(&mut fe_mut, &[61; 333]);

        leave_default_data(&mut fe_mut);

        let result = do_addr_validate(fe_mut, source_ptr);
        match result.unwrap_err() {
            VmError::CommunicationErr {
                source:
                    CommunicationError::RegionLengthTooBig {
                        length, max_length, ..
                    },
                ..
            } => {
                assert_eq!(length, 333);
                assert_eq!(max_length, 256);
            }
            err => panic!("Incorrect error returned: {err:?}"),
        }
    }

    #[test]
    fn do_addr_canonicalize_works() {
        let api = MockApi::default();
        let (fe, mut store, mut instance) = make_instance(api);
        let mut fe_mut = fe.into_mut(&mut store);
        let api = MockApi::default();

        let source_ptr = write_data(&mut fe_mut, b"foo");
        let dest_ptr = create_empty(&mut instance, &mut fe_mut, api.canonical_length() as u32);

        leave_default_data(&mut fe_mut);

        let api = MockApi::default();
        let res = do_addr_canonicalize(fe_mut.as_mut(), source_ptr, dest_ptr).unwrap();
        assert_eq!(res, 0);
        let data = force_read(&mut fe_mut, dest_ptr);
        assert_eq!(data.len(), api.canonical_length());
    }

    #[test]
    fn do_addr_canonicalize_reports_invalid_input_back_to_contract() {
        let api = MockApi::default();
        let (fe, mut store, mut instance) = make_instance(api);
        let mut fe_mut = fe.into_mut(&mut store);

        let source_ptr1 = write_data(&mut fe_mut, b"fo\x80o"); // invalid UTF-8 (fo�o)
        let source_ptr2 = write_data(&mut fe_mut, b""); // empty
        let source_ptr3 = write_data(&mut fe_mut, b"addressexceedingaddressspacesuperlongreallylongiamensuringthatitislongerthaneverything"); // too long
        let dest_ptr = create_empty(&mut instance, &mut fe_mut, 70);

        leave_default_data(&mut fe_mut);

        let res = do_addr_canonicalize(fe_mut.as_mut(), source_ptr1, dest_ptr).unwrap();
        assert_ne!(res, 0);
        let err = String::from_utf8(force_read(&mut fe_mut, res)).unwrap();
        assert_eq!(err, "Input is not valid UTF-8");

        let res = do_addr_canonicalize(fe_mut.as_mut(), source_ptr2, dest_ptr).unwrap();
        assert_ne!(res, 0);
        let err = String::from_utf8(force_read(&mut fe_mut, res)).unwrap();
        assert_eq!(err, "Input is empty");

        let res = do_addr_canonicalize(fe_mut.as_mut(), source_ptr3, dest_ptr).unwrap();
        assert_ne!(res, 0);
        let err = String::from_utf8(force_read(&mut fe_mut, res)).unwrap();
        assert_eq!(
            err,
            "Invalid input: human address too long for this mock implementation (must be <= 64)."
        );
    }

    #[test]
    fn do_addr_canonicalize_fails_for_broken_backend() {
        let api = MockApi::new_failing("Temporarily unavailable");
        let (fe, mut store, mut instance) = make_instance(api);
        let mut fe_mut = fe.into_mut(&mut store);

        let source_ptr = write_data(&mut fe_mut, b"foo");
        let dest_ptr = create_empty(&mut instance, &mut fe_mut, 7);

        leave_default_data(&mut fe_mut);

        let result = do_addr_canonicalize(fe_mut.as_mut(), source_ptr, dest_ptr);
        match result.unwrap_err() {
            VmError::BackendErr {
                source: BackendError::Unknown { msg, .. },
                ..
            } => assert_eq!(msg, "Temporarily unavailable"),
            err => panic!("Incorrect error returned: {err:?}"),
        }
    }

    #[test]
    fn do_addr_canonicalize_fails_for_large_inputs() {
        let api = MockApi::default();
        let (fe, mut store, mut instance) = make_instance(api);
        let mut fe_mut = fe.into_mut(&mut store);

        let source_ptr = write_data(&mut fe_mut, &[61; 333]);
        let dest_ptr = create_empty(&mut instance, &mut fe_mut, 8);

        leave_default_data(&mut fe_mut);

        let result = do_addr_canonicalize(fe_mut.as_mut(), source_ptr, dest_ptr);
        match result.unwrap_err() {
            VmError::CommunicationErr {
                source:
                    CommunicationError::RegionLengthTooBig {
                        length, max_length, ..
                    },
                ..
            } => {
                assert_eq!(length, 333);
                assert_eq!(max_length, 256);
            }
            err => panic!("Incorrect error returned: {err:?}"),
        }
    }

    #[test]
    fn do_addr_canonicalize_fails_for_small_destination_region() {
        let api = MockApi::default();
        let (fe, mut store, mut instance) = make_instance(api);
        let mut fe_mut = fe.into_mut(&mut store);

        let source_ptr = write_data(&mut fe_mut, b"foo");
        let dest_ptr = create_empty(&mut instance, &mut fe_mut, 7);

        leave_default_data(&mut fe_mut);

        let result = do_addr_canonicalize(fe_mut, source_ptr, dest_ptr);
        match result.unwrap_err() {
            VmError::CommunicationErr {
                source: CommunicationError::RegionTooSmall { size, required, .. },
                ..
            } => {
                assert_eq!(size, 7);
                assert_eq!(required, api.canonical_length());
            }
            err => panic!("Incorrect error returned: {err:?}"),
        }
    }

    #[test]
    fn do_addr_humanize_works() {
        let api = MockApi::default();
        let (fe, mut store, mut instance) = make_instance(api);
        let mut fe_mut = fe.into_mut(&mut store);
        let api = MockApi::default();

        let source_data = vec![0x22; api.canonical_length()];
        let source_ptr = write_data(&mut fe_mut, &source_data);
        let dest_ptr = create_empty(&mut instance, &mut fe_mut, 70);

        leave_default_data(&mut fe_mut);

        let error_ptr = do_addr_humanize(fe_mut.as_mut(), source_ptr, dest_ptr).unwrap();
        assert_eq!(error_ptr, 0);
        assert_eq!(force_read(&mut fe_mut, dest_ptr), source_data);
    }

    #[test]
    fn do_addr_humanize_reports_invalid_input_back_to_contract() {
        let api = MockApi::default();
        let (fe, mut store, mut instance) = make_instance(api);
        let mut fe_mut = fe.into_mut(&mut store);

        let source_ptr = write_data(&mut fe_mut, b"foo"); // too short
        let dest_ptr = create_empty(&mut instance, &mut fe_mut, 70);

        leave_default_data(&mut fe_mut);

        let res = do_addr_humanize(fe_mut.as_mut(), source_ptr, dest_ptr).unwrap();
        assert_ne!(res, 0);
        let err = String::from_utf8(force_read(&mut fe_mut, res)).unwrap();
        assert_eq!(err, "Invalid input: canonical address length not correct");
    }

    #[test]
    fn do_addr_humanize_fails_for_broken_backend() {
        let api = MockApi::new_failing("Temporarily unavailable");
        let (fe, mut store, mut instance) = make_instance(api);
        let mut fe_mut = fe.into_mut(&mut store);

        let source_ptr = write_data(&mut fe_mut, b"foo\0\0\0\0\0");
        let dest_ptr = create_empty(&mut instance, &mut fe_mut, 70);

        leave_default_data(&mut fe_mut);

        let result = do_addr_humanize(fe_mut, source_ptr, dest_ptr);
        match result.unwrap_err() {
            VmError::BackendErr {
                source: BackendError::Unknown { msg, .. },
                ..
            } => assert_eq!(msg, "Temporarily unavailable"),
            err => panic!("Incorrect error returned: {err:?}"),
        };
    }

    #[test]
    fn do_addr_humanize_fails_for_input_too_long() {
        let api = MockApi::default();
        let (fe, mut store, mut instance) = make_instance(api);
        let mut fe_mut = fe.into_mut(&mut store);

        let source_ptr = write_data(&mut fe_mut, &[61; 65]);
        let dest_ptr = create_empty(&mut instance, &mut fe_mut, 70);

        leave_default_data(&mut fe_mut);

        let result = do_addr_humanize(fe_mut, source_ptr, dest_ptr);
        match result.unwrap_err() {
            VmError::CommunicationErr {
                source:
                    CommunicationError::RegionLengthTooBig {
                        length, max_length, ..
                    },
                ..
            } => {
                assert_eq!(length, 65);
                assert_eq!(max_length, 64);
            }
            err => panic!("Incorrect error returned: {err:?}"),
        }
    }

    #[test]
    fn do_addr_humanize_fails_for_destination_region_too_small() {
        let api = MockApi::default();
        let (fe, mut store, mut instance) = make_instance(api);
        let mut fe_mut = fe.into_mut(&mut store);
        let api = MockApi::default();

        let source_data = vec![0x22; api.canonical_length()];
        let source_ptr = write_data(&mut fe_mut, &source_data);
        let dest_ptr = create_empty(&mut instance, &mut fe_mut, 2);

        leave_default_data(&mut fe_mut);

        let result = do_addr_humanize(fe_mut, source_ptr, dest_ptr);
        match result.unwrap_err() {
            VmError::CommunicationErr {
                source: CommunicationError::RegionTooSmall { size, required, .. },
                ..
            } => {
                assert_eq!(size, 2);
                assert_eq!(required, api.canonical_length());
            }
            err => panic!("Incorrect error returned: {err:?}"),
        }
    }

    #[test]
    fn do_secp256k1_verify_works() {
        let api = MockApi::default();
        let (fe, mut store, mut _instance) = make_instance(api);
        let mut fe_mut = fe.into_mut(&mut store);

        let hash = hex::decode(ECDSA_HASH_HEX).unwrap();
        let hash_ptr = write_data(&mut fe_mut, &hash);
        let sig = hex::decode(ECDSA_SIG_HEX).unwrap();
        let sig_ptr = write_data(&mut fe_mut, &sig);
        let pubkey = hex::decode(ECDSA_PUBKEY_HEX).unwrap();
        let pubkey_ptr = write_data(&mut fe_mut, &pubkey);

        assert_eq!(
            do_secp256k1_verify(fe_mut, hash_ptr, sig_ptr, pubkey_ptr).unwrap(),
            0
        );
    }

    #[test]
    fn do_secp256k1_verify_wrong_hash_verify_fails() {
        let api = MockApi::default();
        let (fe, mut store, mut _instance) = make_instance(api);
        let mut fe_mut = fe.into_mut(&mut store);

        let mut hash = hex::decode(ECDSA_HASH_HEX).unwrap();
        // alter hash
        hash[0] ^= 0x01;
        let hash_ptr = write_data(&mut fe_mut, &hash);
        let sig = hex::decode(ECDSA_SIG_HEX).unwrap();
        let sig_ptr = write_data(&mut fe_mut, &sig);
        let pubkey = hex::decode(ECDSA_PUBKEY_HEX).unwrap();
        let pubkey_ptr = write_data(&mut fe_mut, &pubkey);

        assert_eq!(
            do_secp256k1_verify(fe_mut, hash_ptr, sig_ptr, pubkey_ptr).unwrap(),
            1
        );
    }

    #[test]
    fn do_secp256k1_verify_larger_hash_fails() {
        let api = MockApi::default();
        let (fe, mut store, mut _instance) = make_instance(api);
        let mut fe_mut = fe.into_mut(&mut store);

        let mut hash = hex::decode(ECDSA_HASH_HEX).unwrap();
        // extend / break hash
        hash.push(0x00);
        let hash_ptr = write_data(&mut fe_mut, &hash);
        let sig = hex::decode(ECDSA_SIG_HEX).unwrap();
        let sig_ptr = write_data(&mut fe_mut, &sig);
        let pubkey = hex::decode(ECDSA_PUBKEY_HEX).unwrap();
        let pubkey_ptr = write_data(&mut fe_mut, &pubkey);

        let result = do_secp256k1_verify(fe_mut, hash_ptr, sig_ptr, pubkey_ptr);
        match result.unwrap_err() {
            VmError::CommunicationErr {
                source: CommunicationError::RegionLengthTooBig { length, .. },
                ..
            } => assert_eq!(length, MESSAGE_HASH_MAX_LEN + 1),
            e => panic!("Unexpected error: {e:?}"),
        }
    }

    #[test]
    fn do_secp256k1_verify_shorter_hash_fails() {
        let api = MockApi::default();
        let (fe, mut store, mut _instance) = make_instance(api);
        let mut fe_mut = fe.into_mut(&mut store);

        let mut hash = hex::decode(ECDSA_HASH_HEX).unwrap();
        // reduce / break hash
        hash.pop();
        let hash_ptr = write_data(&mut fe_mut, &hash);
        let sig = hex::decode(ECDSA_SIG_HEX).unwrap();
        let sig_ptr = write_data(&mut fe_mut, &sig);
        let pubkey = hex::decode(ECDSA_PUBKEY_HEX).unwrap();
        let pubkey_ptr = write_data(&mut fe_mut, &pubkey);

        assert_eq!(
            do_secp256k1_verify(fe_mut, hash_ptr, sig_ptr, pubkey_ptr).unwrap(),
            3 // mapped InvalidHashFormat
        );
    }

    #[test]
    fn do_secp256k1_verify_wrong_sig_verify_fails() {
        let api = MockApi::default();
        let (fe, mut store, mut _instance) = make_instance(api);
        let mut fe_mut = fe.into_mut(&mut store);

        let hash = hex::decode(ECDSA_HASH_HEX).unwrap();
        let hash_ptr = write_data(&mut fe_mut, &hash);
        let mut sig = hex::decode(ECDSA_SIG_HEX).unwrap();
        // alter sig
        sig[0] ^= 0x01;
        let sig_ptr = write_data(&mut fe_mut, &sig);
        let pubkey = hex::decode(ECDSA_PUBKEY_HEX).unwrap();
        let pubkey_ptr = write_data(&mut fe_mut, &pubkey);

        assert_eq!(
            do_secp256k1_verify(fe_mut, hash_ptr, sig_ptr, pubkey_ptr).unwrap(),
            1
        );
    }

    #[test]
    fn do_secp256k1_verify_larger_sig_fails() {
        let api = MockApi::default();
        let (fe, mut store, mut _instance) = make_instance(api);
        let mut fe_mut = fe.into_mut(&mut store);

        let hash = hex::decode(ECDSA_HASH_HEX).unwrap();
        let hash_ptr = write_data(&mut fe_mut, &hash);
        let mut sig = hex::decode(ECDSA_SIG_HEX).unwrap();
        // extend / break sig
        sig.push(0x00);
        let sig_ptr = write_data(&mut fe_mut, &sig);
        let pubkey = hex::decode(ECDSA_PUBKEY_HEX).unwrap();
        let pubkey_ptr = write_data(&mut fe_mut, &pubkey);

        let result = do_secp256k1_verify(fe_mut, hash_ptr, sig_ptr, pubkey_ptr);
        match result.unwrap_err() {
            VmError::CommunicationErr {
                source: CommunicationError::RegionLengthTooBig { length, .. },
                ..
            } => assert_eq!(length, ECDSA_SIGNATURE_LEN + 1),
            e => panic!("Unexpected error: {e:?}"),
        }
    }

    #[test]
    fn do_secp256k1_verify_shorter_sig_fails() {
        let api = MockApi::default();
        let (fe, mut store, mut _instance) = make_instance(api);
        let mut fe_mut = fe.into_mut(&mut store);

        let hash = hex::decode(ECDSA_HASH_HEX).unwrap();
        let hash_ptr = write_data(&mut fe_mut, &hash);
        let mut sig = hex::decode(ECDSA_SIG_HEX).unwrap();
        // reduce / break sig
        sig.pop();
        let sig_ptr = write_data(&mut fe_mut, &sig);
        let pubkey = hex::decode(ECDSA_PUBKEY_HEX).unwrap();
        let pubkey_ptr = write_data(&mut fe_mut, &pubkey);

        assert_eq!(
            do_secp256k1_verify(fe_mut, hash_ptr, sig_ptr, pubkey_ptr).unwrap(),
            4 // mapped InvalidSignatureFormat
        )
    }

    #[test]
    fn do_secp256k1_verify_wrong_pubkey_format_fails() {
        let api = MockApi::default();
        let (fe, mut store, mut _instance) = make_instance(api);
        let mut fe_mut = fe.into_mut(&mut store);

        let hash = hex::decode(ECDSA_HASH_HEX).unwrap();
        let hash_ptr = write_data(&mut fe_mut, &hash);
        let sig = hex::decode(ECDSA_SIG_HEX).unwrap();
        let sig_ptr = write_data(&mut fe_mut, &sig);
        let mut pubkey = hex::decode(ECDSA_PUBKEY_HEX).unwrap();
        // alter pubkey format
        pubkey[0] ^= 0x01;
        let pubkey_ptr = write_data(&mut fe_mut, &pubkey);

        assert_eq!(
            do_secp256k1_verify(fe_mut, hash_ptr, sig_ptr, pubkey_ptr).unwrap(),
            5 // mapped InvalidPubkeyFormat
        )
    }

    #[test]
    fn do_secp256k1_verify_wrong_pubkey_fails() {
        let api = MockApi::default();
        let (fe, mut store, mut _instance) = make_instance(api);
        let mut fe_mut = fe.into_mut(&mut store);

        let hash = hex::decode(ECDSA_HASH_HEX).unwrap();
        let hash_ptr = write_data(&mut fe_mut, &hash);
        let sig = hex::decode(ECDSA_SIG_HEX).unwrap();
        let sig_ptr = write_data(&mut fe_mut, &sig);
        let mut pubkey = hex::decode(ECDSA_PUBKEY_HEX).unwrap();
        // alter pubkey
        pubkey[1] ^= 0x01;
        let pubkey_ptr = write_data(&mut fe_mut, &pubkey);

        assert_eq!(
            do_secp256k1_verify(fe_mut, hash_ptr, sig_ptr, pubkey_ptr).unwrap(),
            10 // mapped GenericErr
        )
    }

    #[test]
    fn do_secp256k1_verify_larger_pubkey_fails() {
        let api = MockApi::default();
        let (fe, mut store, mut _instance) = make_instance(api);
        let mut fe_mut = fe.into_mut(&mut store);

        let hash = hex::decode(ECDSA_HASH_HEX).unwrap();
        let hash_ptr = write_data(&mut fe_mut, &hash);
        let sig = hex::decode(ECDSA_SIG_HEX).unwrap();
        let sig_ptr = write_data(&mut fe_mut, &sig);
        let mut pubkey = hex::decode(ECDSA_PUBKEY_HEX).unwrap();
        // extend / break pubkey
        pubkey.push(0x00);
        let pubkey_ptr = write_data(&mut fe_mut, &pubkey);

        let result = do_secp256k1_verify(fe_mut, hash_ptr, sig_ptr, pubkey_ptr);
        match result.unwrap_err() {
            VmError::CommunicationErr {
                source: CommunicationError::RegionLengthTooBig { length, .. },
                ..
            } => assert_eq!(length, ECDSA_PUBKEY_MAX_LEN + 1),
            e => panic!("Unexpected error: {e:?}"),
        }
    }

    #[test]
    fn do_secp256k1_verify_shorter_pubkey_fails() {
        let api = MockApi::default();
        let (fe, mut store, mut _instance) = make_instance(api);
        let mut fe_mut = fe.into_mut(&mut store);

        let hash = hex::decode(ECDSA_HASH_HEX).unwrap();
        let hash_ptr = write_data(&mut fe_mut, &hash);
        let sig = hex::decode(ECDSA_SIG_HEX).unwrap();
        let sig_ptr = write_data(&mut fe_mut, &sig);
        let mut pubkey = hex::decode(ECDSA_PUBKEY_HEX).unwrap();
        // reduce / break pubkey
        pubkey.pop();
        let pubkey_ptr = write_data(&mut fe_mut, &pubkey);

        assert_eq!(
            do_secp256k1_verify(fe_mut, hash_ptr, sig_ptr, pubkey_ptr).unwrap(),
            5 // mapped InvalidPubkeyFormat
        )
    }

    #[test]
    fn do_secp256k1_verify_empty_pubkey_fails() {
        let api = MockApi::default();
        let (fe, mut store, mut _instance) = make_instance(api);
        let mut fe_mut = fe.into_mut(&mut store);

        let hash = hex::decode(ECDSA_HASH_HEX).unwrap();
        let hash_ptr = write_data(&mut fe_mut, &hash);
        let sig = hex::decode(ECDSA_SIG_HEX).unwrap();
        let sig_ptr = write_data(&mut fe_mut, &sig);
        let pubkey = vec![];
        let pubkey_ptr = write_data(&mut fe_mut, &pubkey);

        assert_eq!(
            do_secp256k1_verify(fe_mut, hash_ptr, sig_ptr, pubkey_ptr).unwrap(),
            5 // mapped InvalidPubkeyFormat
        )
    }

    #[test]
    fn do_secp256k1_verify_wrong_data_fails() {
        let api = MockApi::default();
        let (fe, mut store, mut _instance) = make_instance(api);
        let mut fe_mut = fe.into_mut(&mut store);

        let hash = vec![0x22; MESSAGE_HASH_MAX_LEN];
        let hash_ptr = write_data(&mut fe_mut, &hash);
        let sig = vec![0x22; ECDSA_SIGNATURE_LEN];
        let sig_ptr = write_data(&mut fe_mut, &sig);
        let pubkey = vec![0x04; ECDSA_PUBKEY_MAX_LEN];
        let pubkey_ptr = write_data(&mut fe_mut, &pubkey);

        assert_eq!(
            do_secp256k1_verify(fe_mut, hash_ptr, sig_ptr, pubkey_ptr).unwrap(),
            10 // mapped GenericErr
        )
    }

    #[test]
    fn do_secp256k1_recover_pubkey_works() {
        let api = MockApi::default();
        let (fe, mut store, mut _instance) = make_instance(api);
        let mut fe_mut = fe.into_mut(&mut store);

        // https://gist.github.com/webmaster128/130b628d83621a33579751846699ed15
        let hash = hex!("5ae8317d34d1e595e3fa7247db80c0af4320cce1116de187f8f7e2e099c0d8d0");
        let sig = hex!("45c0b7f8c09a9e1f1cea0c25785594427b6bf8f9f878a8af0b1abbb48e16d0920d8becd0c220f67c51217eecfd7184ef0732481c843857e6bc7fc095c4f6b788");
        let recovery_param = 1;
        let expected = hex!("044a071e8a6e10aada2b8cf39fa3b5fb3400b04e99ea8ae64ceea1a977dbeaf5d5f8c8fbd10b71ab14cd561f7df8eb6da50f8a8d81ba564342244d26d1d4211595");

        let hash_ptr = write_data(&mut fe_mut, &hash);
        let sig_ptr = write_data(&mut fe_mut, &sig);
        let result =
            do_secp256k1_recover_pubkey(fe_mut.as_mut(), hash_ptr, sig_ptr, recovery_param)
                .unwrap();
        let error = result >> 32;
        let pubkey_ptr: u32 = (result & 0xFFFFFFFF).try_into().unwrap();
        assert_eq!(error, 0);
        assert_eq!(force_read(&mut fe_mut, pubkey_ptr), expected);
    }

    #[test]
    fn do_ed25519_verify_works() {
        let api = MockApi::default();
        let (fe, mut store, mut _instance) = make_instance(api);
        let mut fe_mut = fe.into_mut(&mut store);

        let msg = hex::decode(EDDSA_MSG_HEX).unwrap();
        let msg_ptr = write_data(&mut fe_mut, &msg);
        let sig = hex::decode(EDDSA_SIG_HEX).unwrap();
        let sig_ptr = write_data(&mut fe_mut, &sig);
        let pubkey = hex::decode(EDDSA_PUBKEY_HEX).unwrap();
        let pubkey_ptr = write_data(&mut fe_mut, &pubkey);

        assert_eq!(
            do_ed25519_verify(fe_mut, msg_ptr, sig_ptr, pubkey_ptr).unwrap(),
            0
        );
    }

    #[test]
    fn do_ed25519_verify_wrong_msg_verify_fails() {
        let api = MockApi::default();
        let (fe, mut store, mut _instance) = make_instance(api);
        let mut fe_mut = fe.into_mut(&mut store);

        let mut msg = hex::decode(EDDSA_MSG_HEX).unwrap();
        // alter msg
        msg.push(0x01);
        let msg_ptr = write_data(&mut fe_mut, &msg);
        let sig = hex::decode(EDDSA_SIG_HEX).unwrap();
        let sig_ptr = write_data(&mut fe_mut, &sig);
        let pubkey = hex::decode(EDDSA_PUBKEY_HEX).unwrap();
        let pubkey_ptr = write_data(&mut fe_mut, &pubkey);

        assert_eq!(
            do_ed25519_verify(fe_mut, msg_ptr, sig_ptr, pubkey_ptr).unwrap(),
            1
        );
    }

    #[test]
    fn do_ed25519_verify_larger_msg_fails() {
        let api = MockApi::default();
        let (fe, mut store, mut _instance) = make_instance(api);
        let mut fe_mut = fe.into_mut(&mut store);

        let mut msg = hex::decode(EDDSA_MSG_HEX).unwrap();
        // extend / break msg
        msg.extend_from_slice(&[0x00; MAX_LENGTH_ED25519_MESSAGE + 1]);
        let msg_ptr = write_data(&mut fe_mut, &msg);
        let sig = hex::decode(EDDSA_SIG_HEX).unwrap();
        let sig_ptr = write_data(&mut fe_mut, &sig);
        let pubkey = hex::decode(EDDSA_PUBKEY_HEX).unwrap();
        let pubkey_ptr = write_data(&mut fe_mut, &pubkey);

        let result = do_ed25519_verify(fe_mut, msg_ptr, sig_ptr, pubkey_ptr);
        match result.unwrap_err() {
            VmError::CommunicationErr {
                source: CommunicationError::RegionLengthTooBig { length, .. },
                ..
            } => assert_eq!(length, msg.len()),
            e => panic!("Unexpected error: {e:?}"),
        }
    }

    #[test]
    fn do_ed25519_verify_wrong_sig_verify_fails() {
        let api = MockApi::default();
        let (fe, mut store, mut _instance) = make_instance(api);
        let mut fe_mut = fe.into_mut(&mut store);

        let msg = hex::decode(EDDSA_MSG_HEX).unwrap();
        let msg_ptr = write_data(&mut fe_mut, &msg);
        let mut sig = hex::decode(EDDSA_SIG_HEX).unwrap();
        // alter sig
        sig[0] ^= 0x01;
        let sig_ptr = write_data(&mut fe_mut, &sig);
        let pubkey = hex::decode(EDDSA_PUBKEY_HEX).unwrap();
        let pubkey_ptr = write_data(&mut fe_mut, &pubkey);

        assert_eq!(
            do_ed25519_verify(fe_mut, msg_ptr, sig_ptr, pubkey_ptr).unwrap(),
            1
        );
    }

    #[test]
    fn do_ed25519_verify_larger_sig_fails() {
        let api = MockApi::default();
        let (fe, mut store, mut _instance) = make_instance(api);
        let mut fe_mut = fe.into_mut(&mut store);

        let msg = hex::decode(EDDSA_MSG_HEX).unwrap();
        let msg_ptr = write_data(&mut fe_mut, &msg);
        let mut sig = hex::decode(EDDSA_SIG_HEX).unwrap();
        // extend / break sig
        sig.push(0x00);
        let sig_ptr = write_data(&mut fe_mut, &sig);
        let pubkey = hex::decode(EDDSA_PUBKEY_HEX).unwrap();
        let pubkey_ptr = write_data(&mut fe_mut, &pubkey);

        let result = do_ed25519_verify(fe_mut, msg_ptr, sig_ptr, pubkey_ptr);
        match result.unwrap_err() {
            VmError::CommunicationErr {
                source: CommunicationError::RegionLengthTooBig { length, .. },
                ..
            } => assert_eq!(length, MAX_LENGTH_ED25519_SIGNATURE + 1),
            e => panic!("Unexpected error: {e:?}"),
        }
    }

    #[test]
    fn do_ed25519_verify_shorter_sig_fails() {
        let api = MockApi::default();
        let (fe, mut store, mut _instance) = make_instance(api);
        let mut fe_mut = fe.into_mut(&mut store);

        let msg = hex::decode(EDDSA_MSG_HEX).unwrap();
        let msg_ptr = write_data(&mut fe_mut, &msg);
        let mut sig = hex::decode(EDDSA_SIG_HEX).unwrap();
        // reduce / break sig
        sig.pop();
        let sig_ptr = write_data(&mut fe_mut, &sig);
        let pubkey = hex::decode(EDDSA_PUBKEY_HEX).unwrap();
        let pubkey_ptr = write_data(&mut fe_mut, &pubkey);

        assert_eq!(
            do_ed25519_verify(fe_mut, msg_ptr, sig_ptr, pubkey_ptr).unwrap(),
            4 // mapped InvalidSignatureFormat
        )
    }

    #[test]
    fn do_ed25519_verify_wrong_pubkey_verify_fails() {
        let api = MockApi::default();
        let (fe, mut store, mut _instance) = make_instance(api);
        let mut fe_mut = fe.into_mut(&mut store);

        let msg = hex::decode(EDDSA_MSG_HEX).unwrap();
        let msg_ptr = write_data(&mut fe_mut, &msg);
        let sig = hex::decode(EDDSA_SIG_HEX).unwrap();
        let sig_ptr = write_data(&mut fe_mut, &sig);
        let mut pubkey = hex::decode(EDDSA_PUBKEY_HEX).unwrap();
        // alter pubkey
        pubkey[1] ^= 0x01;
        let pubkey_ptr = write_data(&mut fe_mut, &pubkey);

        assert_eq!(
            do_ed25519_verify(fe_mut, msg_ptr, sig_ptr, pubkey_ptr).unwrap(),
            1
        );
    }

    #[test]
    fn do_ed25519_verify_larger_pubkey_fails() {
        let api = MockApi::default();
        let (fe, mut store, mut _instance) = make_instance(api);
        let mut fe_mut = fe.into_mut(&mut store);

        let msg = hex::decode(EDDSA_MSG_HEX).unwrap();
        let msg_ptr = write_data(&mut fe_mut, &msg);
        let sig = hex::decode(EDDSA_SIG_HEX).unwrap();
        let sig_ptr = write_data(&mut fe_mut, &sig);
        let mut pubkey = hex::decode(EDDSA_PUBKEY_HEX).unwrap();
        // extend / break pubkey
        pubkey.push(0x00);
        let pubkey_ptr = write_data(&mut fe_mut, &pubkey);

        let result = do_ed25519_verify(fe_mut, msg_ptr, sig_ptr, pubkey_ptr);
        match result.unwrap_err() {
            VmError::CommunicationErr {
                source: CommunicationError::RegionLengthTooBig { length, .. },
                ..
            } => assert_eq!(length, EDDSA_PUBKEY_LEN + 1),
            e => panic!("Unexpected error: {e:?}"),
        }
    }

    #[test]
    fn do_ed25519_verify_shorter_pubkey_fails() {
        let api = MockApi::default();
        let (fe, mut store, mut _instance) = make_instance(api);
        let mut fe_mut = fe.into_mut(&mut store);

        let msg = hex::decode(EDDSA_MSG_HEX).unwrap();
        let msg_ptr = write_data(&mut fe_mut, &msg);
        let sig = hex::decode(EDDSA_SIG_HEX).unwrap();
        let sig_ptr = write_data(&mut fe_mut, &sig);
        let mut pubkey = hex::decode(EDDSA_PUBKEY_HEX).unwrap();
        // reduce / break pubkey
        pubkey.pop();
        let pubkey_ptr = write_data(&mut fe_mut, &pubkey);

        assert_eq!(
            do_ed25519_verify(fe_mut, msg_ptr, sig_ptr, pubkey_ptr).unwrap(),
            5 // mapped InvalidPubkeyFormat
        )
    }

    #[test]
    fn do_ed25519_verify_empty_pubkey_fails() {
        let api = MockApi::default();
        let (fe, mut store, mut _instance) = make_instance(api);
        let mut fe_mut = fe.into_mut(&mut store);

        let msg = hex::decode(EDDSA_MSG_HEX).unwrap();
        let msg_ptr = write_data(&mut fe_mut, &msg);
        let sig = hex::decode(EDDSA_SIG_HEX).unwrap();
        let sig_ptr = write_data(&mut fe_mut, &sig);
        let pubkey = vec![];
        let pubkey_ptr = write_data(&mut fe_mut, &pubkey);

        assert_eq!(
            do_ed25519_verify(fe_mut, msg_ptr, sig_ptr, pubkey_ptr).unwrap(),
            5 // mapped InvalidPubkeyFormat
        )
    }

    #[test]
    fn do_ed25519_verify_wrong_data_fails() {
        let api = MockApi::default();
        let (fe, mut store, mut _instance) = make_instance(api);
        let mut fe_mut = fe.into_mut(&mut store);

        let msg = vec![0x22; MESSAGE_HASH_MAX_LEN];
        let msg_ptr = write_data(&mut fe_mut, &msg);
        let sig = vec![0x22; MAX_LENGTH_ED25519_SIGNATURE];
        let sig_ptr = write_data(&mut fe_mut, &sig);
        let pubkey = vec![0x04; EDDSA_PUBKEY_LEN];
        let pubkey_ptr = write_data(&mut fe_mut, &pubkey);

        assert_eq!(
            do_ed25519_verify(fe_mut, msg_ptr, sig_ptr, pubkey_ptr).unwrap(),
            1 // verification failure
        )
    }

    #[test]
    fn do_query_chain_works() {
        let api = MockApi::default();
        let (fe, mut store, _instance) = make_instance(api);
        let mut fe_mut = fe.into_mut(&mut store);

        let request: QueryRequest<Empty> = QueryRequest::Bank(BankQuery::AllBalances {
            address: INIT_ADDR.to_string(),
        });
        let request_data = cosmwasm_std::to_vec(&request).unwrap();
        let request_ptr = write_data(&mut fe_mut, &request_data);

        leave_default_data(&mut fe_mut);

        let response_ptr = do_query_chain(fe_mut.as_mut(), request_ptr).unwrap();
        let response = force_read(&mut fe_mut, response_ptr);

        let query_result: cosmwasm_std::QuerierResult =
            cosmwasm_std::from_slice(&response).unwrap();
        let query_result_inner = query_result.unwrap();
        let query_result_inner_inner = query_result_inner.unwrap();
        let parsed_again: AllBalanceResponse = from_binary(&query_result_inner_inner).unwrap();
        assert_eq!(parsed_again.amount, coins(INIT_AMOUNT, INIT_DENOM));
    }

    #[test]
    fn do_query_chain_fails_for_broken_request() {
        let api = MockApi::default();
        let (fe, mut store, _instance) = make_instance(api);
        let mut fe_mut = fe.into_mut(&mut store);

        let request = b"Not valid JSON for sure";
        let request_ptr = write_data(&mut fe_mut, request);

        leave_default_data(&mut fe_mut);

        let response_ptr = do_query_chain(fe_mut.as_mut(), request_ptr).unwrap();
        let response = force_read(&mut fe_mut, response_ptr);

        let query_result: cosmwasm_std::QuerierResult =
            cosmwasm_std::from_slice(&response).unwrap();
        match query_result {
            SystemResult::Ok(_) => panic!("This must not succeed"),
            SystemResult::Err(SystemError::InvalidRequest { request: err, .. }) => {
                assert_eq!(err.as_slice(), request)
            }
            SystemResult::Err(err) => panic!("Unexpected error: {err:?}"),
        }
    }

    #[test]
    fn do_query_chain_fails_for_missing_contract() {
        let api = MockApi::default();
        let (fe, mut store, _instance) = make_instance(api);
        let mut fe_mut = fe.into_mut(&mut store);

        let request: QueryRequest<Empty> = QueryRequest::Wasm(WasmQuery::Smart {
            contract_addr: String::from("non-existent"),
            msg: Binary::from(b"{}" as &[u8]),
        });
        let request_data = cosmwasm_std::to_vec(&request).unwrap();
        let request_ptr = write_data(&mut fe_mut, &request_data);

        leave_default_data(&mut fe_mut);

        let response_ptr = do_query_chain(fe_mut.as_mut(), request_ptr).unwrap();
        let response = force_read(&mut fe_mut, response_ptr);

        let query_result: cosmwasm_std::QuerierResult =
            cosmwasm_std::from_slice(&response).unwrap();
        match query_result {
            SystemResult::Ok(_) => panic!("This must not succeed"),
            SystemResult::Err(SystemError::NoSuchContract { addr }) => {
                assert_eq!(addr, "non-existent")
            }
            SystemResult::Err(err) => panic!("Unexpected error: {err:?}"),
        }
    }

    #[test]
    fn do_call_works() {
        let mock_result =String::from("{\"ok\":{\"messages\":[],\"attributes\":[{\"key\":\"Added\",\"value\":\"592\"},{\"key\":\"Changed\",\"value\":\"592\"}],\"events\":[],\"data\":null}}");
        let api = MockApi::default();
        let (fe, mut store, mut instance) = make_instance(api);
        let mut fe_mut = fe.into_mut(&mut store);

        // use the contract1 call contract2
        let benv = Env {
            block: BlockInfo {
                height: 19_013,
                time: Timestamp::from_nanos(1_688_109_643_006_501_000),
                chain_id: "exchain-67".to_string(),
            },
            transaction: Some(TransactionInfo { index: 0 }),
            contract: ContractInfo {
                address: Addr::unchecked(String::from("contract1")),
            },
        };
        let benv_data = cosmwasm_std::to_vec(&benv).unwrap();
        let benv_ptr = write_data(&mut fe_mut, &benv_data);

        let msg = WasmMsg::Execute {
            contract_addr: String::from("contract2"),
            msg: b"{\"subtract\":{}}".into(),
            funds: vec![]
        };
        let msg_data = cosmwasm_std::to_vec(&msg).unwrap();
        let msg_ptr = write_data(&mut fe_mut, &msg_data);

        let dest_ptr = create_empty(&mut instance, &mut fe_mut,1024);

        leave_default_data(&mut fe_mut);

        let result = do_call(fe_mut.as_mut(), benv_ptr, msg_ptr, dest_ptr).unwrap();
        assert_eq!(result, 0);
        let result = force_read(&mut fe_mut, dest_ptr);
        assert_eq!(result, mock_result.into_bytes());
    }

    #[test]
    fn do_call_errors() {
        let api = MockApi::default();
        let (fe, mut store, mut instance) = make_instance(api.clone());
        let mut fe_mut = fe.clone().into_mut(&mut store);

        // use the contract1 call contract2
        let benv = Env {
            block: BlockInfo {
                height: 19_013,
                time: Timestamp::from_nanos(1_688_109_643_006_501_000),
                chain_id: "exchain-67".to_string(),
            },
            transaction: Some(TransactionInfo { index: 0 }),
            contract: ContractInfo {
                address: Addr::unchecked(String::from("contract1")),
            },
        };
        let benv_data = cosmwasm_std::to_vec(&benv).unwrap();
        let benv_ptr = write_data(&mut fe_mut, &benv_data);

        let msg = WasmMsg::Execute {
            contract_addr: String::from("contract2"),
            msg: b"{\"subtract\":{}}".into(),
            funds: vec![]
        };
        let msg_data = cosmwasm_std::to_vec(&msg).unwrap();
        let msg_ptr = write_data(&mut fe_mut, &msg_data);

        let dest_ptr = create_empty(&mut instance, &mut fe_mut,1024);

        leave_default_data(&mut fe_mut);


        // 1. the call_depth is too large
        let (env, _) = fe_mut.data_and_store_mut();
        env.set_call_depth(1024);
        let result = do_call(fe_mut.as_mut(), benv_ptr, msg_ptr, dest_ptr).unwrap();
        assert_ne!(result, 0);
        let result = force_read(&mut fe_mut, result);
        //println!("{:?}", String::from_utf8(result));
        assert_eq!(result, String::from("more than the max call depth").into_bytes());

        // 2. the msg is not WasmMsg::Execute
        let err_msg = WasmMsg::UpdateAdmin {
            contract_addr: String::from("contract2"),
            admin: String::from("admin1")
        };
        let mut fe_mut = fe.clone().into_mut(&mut store);
        let (env, _) = fe_mut.data_and_store_mut();
        env.set_call_depth(1);
        let err_msg_ptr = write_data(&mut fe_mut, &cosmwasm_std::to_vec(&err_msg).unwrap());
        let result = do_call(fe_mut.as_mut(), benv_ptr, err_msg_ptr, dest_ptr).unwrap();
        assert_ne!(result, 0);
        let result = force_read(&mut fe_mut, result);
        assert_eq!(result, String::from("parse not WasmMsg::Execute").into_bytes());

        // 4. invalid contract address
        let msg = WasmMsg::Execute {
            contract_addr: String::from("contract3"),
            msg: b"{\"subtract\":{}}".into(),
            funds: vec![]
        };
        let msg_data = cosmwasm_std::to_vec(&msg).unwrap();
        let msg_ptr = write_data(&mut fe_mut, &msg_data);
        let result = do_call(fe_mut.as_mut(), benv_ptr, msg_ptr, dest_ptr) ;
        match result.unwrap_err() {
            VmError::GenericErr {
                msg: message,
                ..
            } => assert_eq!(message, "invalid contract_address"),
            e => panic!("Unexpected error: {:?}", e),
        }

        // 5. test for user err
        let msg = WasmMsg::Execute {
            contract_addr: String::from("contract_backend_err"),
            msg: b"{\"subtract\":{}}".into(),
            funds: vec![]
        };
        let msg_data = cosmwasm_std::to_vec(&msg).unwrap();
        let msg_ptr = write_data(&mut fe_mut, &msg_data);
        let result = do_call(fe_mut.as_mut(), benv_ptr, msg_ptr, dest_ptr).unwrap();
        assert_ne!(result, 0);
        let result = force_read(&mut fe_mut, result);
        assert_eq!(result, String::from("test user err").into_bytes());
    }

    #[test]
    fn do_delegate_call_works() {
        let mock_result =String::from("{\"ok\":{\"messages\":[],\"attributes\":[{\"key\":\"Added\",\"value\":\"592\"},{\"key\":\"Changed\",\"value\":\"592\"}],\"events\":[],\"data\":null}}");
        let api = MockApi::default();
        let (fe, mut store, mut instance) = make_instance(api);

        let mut fe_mut = fe.into_mut(&mut store);

        let (env, _) = fe_mut.data_and_store_mut();
        env.sender_addr = Addr::unchecked(String::from("sender1"));
        // the contract0 is the original delegate address
        env.delegate_contract_addr = Addr::unchecked(String::from("contract0"));

        // use the contract1 call contract2
        let benv = Env {
            block: BlockInfo {
                height: 19_013,
                time: Timestamp::from_nanos(1_688_109_643_006_501_000),
                chain_id: "exchain-67".to_string(),
            },
            transaction: Some(TransactionInfo { index: 0 }),
            contract: ContractInfo {
                address: Addr::unchecked(String::from("contract1")),
            },
        };
        let benv_data = cosmwasm_std::to_vec(&benv).unwrap();
        let benv_ptr = write_data(&mut fe_mut, &benv_data);

        let msg = WasmMsg::Execute {
            contract_addr: String::from("contract2"),
            msg: b"{\"subtract\":{}}".into(),
            funds: vec![]
        };
        let msg_data = cosmwasm_std::to_vec(&msg).unwrap();
        let msg_ptr = write_data(&mut fe_mut, &msg_data);

        let dest_ptr = create_empty(&mut instance, &mut fe_mut,1024);

        leave_default_data(&mut fe_mut);

        let result = do_delegate_call(fe_mut.as_mut(), benv_ptr, msg_ptr, dest_ptr).unwrap();
        assert_eq!(result, 0);
        let result = force_read(&mut fe_mut, dest_ptr);
        assert_eq!(result, mock_result.into_bytes());
    }

    #[test]
    fn do_delegate_call_errors() {
        let api = MockApi::default();
        let (fe, mut store, mut instance) = make_instance(api);
        let mut fe_mut = fe.clone().into_mut(&mut store);

        // use the contract1 call contract2
        let benv = Env {
            block: BlockInfo {
                height: 19_013,
                time: Timestamp::from_nanos(1_688_109_643_006_501_000),
                chain_id: "exchain-67".to_string(),
            },
            transaction: Some(TransactionInfo { index: 0 }),
            contract: ContractInfo {
                address: Addr::unchecked(String::from("contract1")),
            },
        };
        let benv_data = cosmwasm_std::to_vec(&benv).unwrap();
        let benv_ptr = write_data(&mut fe_mut, &benv_data);

        let msg = WasmMsg::Execute {
            contract_addr: String::from("contract2"),
            msg: b"{\"subtract\":{}}".into(),
            funds: vec![]
        };
        let msg_data = cosmwasm_std::to_vec(&msg).unwrap();
        let msg_ptr = write_data(&mut fe_mut, &msg_data);

        let dest_ptr = create_empty(&mut instance, &mut fe_mut,1024);

        leave_default_data(&mut fe_mut);

        // 1. the call_depth is too large
        let (env, _) = fe_mut.data_and_store_mut();
        env.call_depth = 1024;
        let result = do_delegate_call(fe_mut.as_mut(), benv_ptr, msg_ptr, dest_ptr).unwrap();
        assert_ne!(result, 0);
        let result = force_read(&mut fe_mut, result);
        //println!("{:?}", String::from_utf8(result));
        assert_eq!(result, String::from("more than the max call depth").into_bytes());

        // 2. the msg is not WasmMsg::Execute
        let mut fe_mut = fe.clone().into_mut(&mut store);
        let (env, _) = fe_mut.data_and_store_mut();
        env.set_call_depth(1);
        let err_msg = WasmMsg::UpdateAdmin {
            contract_addr: String::from("contract2"),
            admin: String::from("admin1")
        };
        let err_msg_ptr = write_data(&mut fe_mut, &cosmwasm_std::to_vec(&err_msg).unwrap());
        let result = do_delegate_call(fe_mut.as_mut(), benv_ptr, err_msg_ptr, dest_ptr).unwrap();
        assert_ne!(result, 0);
        let result = force_read(&mut fe_mut, result);
        assert_eq!(result, String::from("parse not WasmMsg::Execute").into_bytes());

        // 4. invalid contract address
        let msg = WasmMsg::Execute {
            contract_addr: String::from("contract3"),
            msg: b"{\"subtract\":{}}".into(),
            funds: vec![]
        };
        let msg_data = cosmwasm_std::to_vec(&msg).unwrap();
        let msg_ptr = write_data(&mut fe_mut, &msg_data);
        let result = do_delegate_call(fe_mut.as_mut(), benv_ptr, msg_ptr, dest_ptr) ;
        match result.unwrap_err() {
            VmError::GenericErr {
                msg: message,
                ..
            } => assert_eq!(message, "invalid contract_address"),
            e => panic!("Unexpected error: {:?}", e),
        }

        // 5. test for user err
        let msg = WasmMsg::Execute {
            contract_addr: String::from("contract_backend_err"),
            msg: b"{\"subtract\":{}}".into(),
            funds: vec![]
        };
        let msg_data = cosmwasm_std::to_vec(&msg).unwrap();
        let msg_ptr = write_data(&mut fe_mut, &msg_data);
        let result = do_delegate_call(fe_mut.as_mut(), benv_ptr, msg_ptr, dest_ptr).unwrap();
        assert_ne!(result, 0);
        let result = force_read(&mut fe_mut, result);
        assert_eq!(result, String::from("test user err").into_bytes());
    }

    #[test]
    #[cfg(feature = "iterator")]
    fn do_db_scan_unbound_works() {
        let api = MockApi::default();
        let (fe, mut store, _instance) = make_instance(api);
        let mut fe_mut = fe.into_mut(&mut store);
        leave_default_data(&mut fe_mut);

        // set up iterator over all space
        let id = do_db_scan(fe_mut.as_mut(), 0, 0, Order::Ascending.into()).unwrap();
        assert_eq!(1, id);

        let item = fe_mut
            .data()
            .with_storage_from_context::<_, _>(|store| Ok(store.next(id)))
            .unwrap();
        assert_eq!(item.0.unwrap().unwrap(), (KEY1.to_vec(), VALUE1.to_vec()));

        let item = fe_mut
            .data()
            .with_storage_from_context::<_, _>(|store| Ok(store.next(id)))
            .unwrap();
        assert_eq!(item.0.unwrap().unwrap(), (KEY2.to_vec(), VALUE2.to_vec()));

        let item = fe_mut
            .data()
            .with_storage_from_context::<_, _>(|store| Ok(store.next(id)))
            .unwrap();
        assert!(item.0.unwrap().is_none());
    }

    #[test]
    #[cfg(feature = "iterator")]
    fn do_db_scan_unbound_descending_works() {
        let api = MockApi::default();
        let (fe, mut store, _instance) = make_instance(api);
        let mut fe_mut = fe.into_mut(&mut store);
        leave_default_data(&mut fe_mut);

        // set up iterator over all space
        let id = do_db_scan(fe_mut.as_mut(), 0, 0, Order::Descending.into()).unwrap();
        assert_eq!(1, id);

        let item = fe_mut
            .data()
            .with_storage_from_context::<_, _>(|store| Ok(store.next(id)))
            .unwrap();
        assert_eq!(item.0.unwrap().unwrap(), (KEY2.to_vec(), VALUE2.to_vec()));

        let item = fe_mut
            .data()
            .with_storage_from_context::<_, _>(|store| Ok(store.next(id)))
            .unwrap();
        assert_eq!(item.0.unwrap().unwrap(), (KEY1.to_vec(), VALUE1.to_vec()));

        let item = fe_mut
            .data()
            .with_storage_from_context::<_, _>(|store| Ok(store.next(id)))
            .unwrap();
        assert!(item.0.unwrap().is_none());
    }

    #[test]
    #[cfg(feature = "iterator")]
    fn do_db_scan_bound_works() {
        let api = MockApi::default();
        let (fe, mut store, _instance) = make_instance(api);
        let mut fe_mut = fe.into_mut(&mut store);

        let start = write_data(&mut fe_mut, b"anna");
        let end = write_data(&mut fe_mut, b"bert");

        leave_default_data(&mut fe_mut);

        let id = do_db_scan(fe_mut.as_mut(), start, end, Order::Ascending.into()).unwrap();

        let item = fe_mut
            .data()
            .with_storage_from_context::<_, _>(|store| Ok(store.next(id)))
            .unwrap();
        assert_eq!(item.0.unwrap().unwrap(), (KEY1.to_vec(), VALUE1.to_vec()));

        let item = fe_mut
            .data()
            .with_storage_from_context::<_, _>(|store| Ok(store.next(id)))
            .unwrap();
        assert!(item.0.unwrap().is_none());
    }

    #[test]
    #[cfg(feature = "iterator")]
    fn do_db_scan_multiple_iterators() {
        let api = MockApi::default();
        let (fe, mut store, _instance) = make_instance(api);
        let mut fe_mut = fe.into_mut(&mut store);
        leave_default_data(&mut fe_mut);

        // unbounded, ascending and descending
        let id1 = do_db_scan(fe_mut.as_mut(), 0, 0, Order::Ascending.into()).unwrap();
        let id2 = do_db_scan(fe_mut.as_mut(), 0, 0, Order::Descending.into()).unwrap();
        assert_eq!(id1, 1);
        assert_eq!(id2, 2);

        // first item, first iterator
        let item = fe_mut
            .data()
            .with_storage_from_context::<_, _>(|store| Ok(store.next(id1)))
            .unwrap();
        assert_eq!(item.0.unwrap().unwrap(), (KEY1.to_vec(), VALUE1.to_vec()));

        // second item, first iterator
        let item = fe_mut
            .data()
            .with_storage_from_context::<_, _>(|store| Ok(store.next(id1)))
            .unwrap();
        assert_eq!(item.0.unwrap().unwrap(), (KEY2.to_vec(), VALUE2.to_vec()));

        // first item, second iterator
        let item = fe_mut
            .data()
            .with_storage_from_context::<_, _>(|store| Ok(store.next(id2)))
            .unwrap();
        assert_eq!(item.0.unwrap().unwrap(), (KEY2.to_vec(), VALUE2.to_vec()));

        // end, first iterator
        let item = fe_mut
            .data()
            .with_storage_from_context::<_, _>(|store| Ok(store.next(id1)))
            .unwrap();
        assert!(item.0.unwrap().is_none());

        // second item, second iterator
        let item = fe_mut
            .data()
            .with_storage_from_context::<_, _>(|store| Ok(store.next(id2)))
            .unwrap();
        assert_eq!(item.0.unwrap().unwrap(), (KEY1.to_vec(), VALUE1.to_vec()));
    }

    #[test]
    #[cfg(feature = "iterator")]
    fn do_db_scan_errors_for_invalid_order_value() {
        let api = MockApi::default();
        let (fe, mut store, _instance) = make_instance(api);
        let mut fe_mut = fe.into_mut(&mut store);
        leave_default_data(&mut fe_mut);

        // set up iterator over all space
        let result = do_db_scan(fe_mut, 0, 0, 42);
        match result.unwrap_err() {
            VmError::CommunicationErr {
                source: CommunicationError::InvalidOrder { .. },
                ..
            } => {}
            e => panic!("Unexpected error: {e:?}"),
        }
    }

    #[test]
    #[cfg(feature = "iterator")]
    fn do_db_next_works() {
        let api = MockApi::default();
        let (fe, mut store, _instance) = make_instance(api);
        let mut fe_mut = fe.into_mut(&mut store);

        leave_default_data(&mut fe_mut);

        let id = do_db_scan(fe_mut.as_mut(), 0, 0, Order::Ascending.into()).unwrap();

        // Entry 1
        let kv_region_ptr = do_db_next(fe_mut.as_mut(), id).unwrap();
        assert_eq!(
            force_read(&mut fe_mut, kv_region_ptr),
            [KEY1, b"\0\0\0\x03", VALUE1, b"\0\0\0\x06"].concat()
        );

        // Entry 2
        let kv_region_ptr = do_db_next(fe_mut.as_mut(), id).unwrap();
        assert_eq!(
            force_read(&mut fe_mut, kv_region_ptr),
            [KEY2, b"\0\0\0\x04", VALUE2, b"\0\0\0\x05"].concat()
        );

        // End
        let kv_region_ptr = do_db_next(fe_mut.as_mut(), id).unwrap();
        assert_eq!(force_read(&mut fe_mut, kv_region_ptr), b"\0\0\0\0\0\0\0\0");
        // API makes no guarantees for value_ptr in this case
    }

    #[test]
    #[cfg(feature = "iterator")]
    fn do_db_next_fails_for_non_existent_id() {
        let api = MockApi::default();
        let (fe, mut store, _instance) = make_instance(api);
        let mut fe_mut = fe.into_mut(&mut store);

        leave_default_data(&mut fe_mut);

        let non_existent_id = 42u32;
        let result = do_db_next(fe_mut.as_mut(), non_existent_id);
        match result.unwrap_err() {
            VmError::BackendErr {
                source: BackendError::IteratorDoesNotExist { id, .. },
                ..
            } => assert_eq!(id, non_existent_id),
            e => panic!("Unexpected error: {e:?}"),
        }
    }
}<|MERGE_RESOLUTION|>--- conflicted
+++ resolved
@@ -62,7 +62,9 @@
 /// Max length for an abort message
 const MAX_LENGTH_ABORT: usize = 2 * MI;
 
-<<<<<<< HEAD
+/// Max length for a create contract message
+const MAX_LENGTH_NEW_CONTRACT_REQUEST: usize = 2 * MI;
+
 /// max length call data
 const MAX_LENGTH_CALL_DATA: usize = 64 * KI;
 
@@ -71,10 +73,6 @@
 
 /// max call depth
 const MAX_CALL_DEPTH: u32 = 20;
-=======
-/// Max length for a create contract message
-const MAX_LENGTH_NEW_CONTRACT_REQUEST: usize = 2 * MI;
->>>>>>> 19a1df5f
 
 // Import implementations
 //
