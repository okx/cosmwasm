--- conflicted
+++ resolved
@@ -1,13 +1,11 @@
 //! Internal details to be used by instance.rs only
 use std::borrow::{Borrow, BorrowMut};
-use std::ptr::{NonNull};
+
 use std::cell::RefCell;
 use std::collections::BTreeMap;
-<<<<<<< HEAD
+
 use std::ptr::NonNull;
 use std::rc::Rc;
-=======
->>>>>>> ba4331ab
 use std::sync::{Arc, RwLock};
 
 use wasmer::{Global, HostEnvInitError, Instance as WasmerInstance, Memory, Val, WasmerEnv};
@@ -171,8 +169,6 @@
 
     pub fn new_ex(api: A, gas_limit: u64, print_debug: bool, param: InternalCallParam) -> Self {
         Environment {
-            global_remaining_points: None,
-            global_points_exhausted: None,
             api,
             print_debug,
             gas_config: GasConfig::default(),
@@ -354,11 +350,11 @@
         .expect("Wasmer instance is not set. This is a bug in the lifecycle.")
     }
 
-<<<<<<< HEAD
+
     pub fn set_gas_left_ex(&self, remain_points: &Rc<Global>, new_limit: u64) {
         remain_points.set(new_limit.into())
             .expect("Can't set `wasmer_metering_remaining_points` in Instance");
-=======
+    }
     pub fn get_externally_used_gas(&self) -> u64 {
         let externally_used_gas= self.with_gas_state_mut(|gas_state| {
             gas_state.externally_used_gas
@@ -366,11 +362,6 @@
         externally_used_gas
     }
 
-    pub fn set_global(&mut self, remain: Global, exhausted: Global) {
-        self.global_remaining_points = Some(remain);
-        self.global_points_exhausted = Some(exhausted)
->>>>>>> ba4331ab
-    }
 
     pub fn set_gas_left(&self, new_value: u64) {
         self.with_wasmer_instance(|instance| {
