--- conflicted
+++ resolved
@@ -180,6 +180,8 @@
     pub fn new(api: A, gas_limit: u64, print_debug: bool) -> Self {
         Environment {
             memory: None,
+            global_remaining_points: None,
+            global_points_exhausted: None,
             api,
             print_debug: print_debug,
             gas_config: GasConfig::default(),
@@ -187,6 +189,7 @@
             sender_addr: Addr::unchecked(""),
             delegate_contract_addr: Addr::unchecked(""),
             data: Arc::new(RwLock::new(ContextData::new(gas_limit))),
+            state_cache: BTreeMap::new(),
         }
     }
 
@@ -577,11 +580,8 @@
         Store,
         Box<WasmerInstance>,
     ) {
-<<<<<<< HEAD
-        let mut env = Environment::new(MockApi::default(), gas_limit);
-=======
+
         let env = Environment::new(MockApi::default(), gas_limit, false);
->>>>>>> 758c2209
 
         let (engine, module) = compile(CONTRACT, &[]).unwrap();
         let mut store = make_store_with_engine(engine, TESTING_MEMORY_LIMIT);
