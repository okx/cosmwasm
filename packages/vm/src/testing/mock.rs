use cosmwasm_std::testing::{digit_sum, riffle_shuffle};
use cosmwasm_std::{
    Addr, BlockInfo, Coin, ContractCreate, ContractInfo, Env, MessageInfo, Timestamp,
    TransactionInfo,
};

use super::querier::MockQuerier;
use super::storage::MockStorage;
use crate::serde::from_slice;
use crate::{
    backend, Backend, BackendApi, BackendError, BackendResult, Environment, GasInfo, Querier,
    VmError, VmResult,
};

pub const MOCK_CONTRACT_ADDR: &str = "cosmos2contract";
const GAS_COST_HUMANIZE: u64 = 44;
const GAS_COST_CANONICALIZE: u64 = 55;
const GAS_COST_CREATE_CONTRACT: u64 = 100;

/// All external requirements that can be injected for unit tests.
/// It sets the given balance for the contract itself, nothing else
pub fn mock_backend(contract_balance: &[Coin]) -> Backend<MockApi, MockStorage, MockQuerier> {
    Backend {
        api: MockApi::default(),
        storage: MockStorage::default(),
        querier: MockQuerier::new(&[(MOCK_CONTRACT_ADDR, contract_balance)]),
    }
}

/// Initializes the querier along with the mock_dependencies.
/// Sets all balances provided (yoy must explicitly set contract balance if desired)
pub fn mock_backend_with_balances(
    balances: &[(&str, &[Coin])],
) -> Backend<MockApi, MockStorage, MockQuerier> {
    Backend {
        api: MockApi::default(),
        storage: MockStorage::default(),
        querier: MockQuerier::new(balances),
    }
}

/// Length of canonical addresses created with this API. Contracts should not make any assumptions
/// what this value is.
///
/// The value here must be restorable with `SHUFFLES_ENCODE` + `SHUFFLES_DECODE` in-shuffles.
/// See <https://oeis.org/A002326/list> for a table of those values.
const CANONICAL_LENGTH: usize = 64; // n = 32

const SHUFFLES_ENCODE: usize = 10;
const SHUFFLES_DECODE: usize = 2;

/// Zero-pads all human addresses to make them fit the canonical_length and
/// trims off zeros for the reverse operation.
/// This is not really smart, but allows us to see a difference (and consistent length for canonical adddresses).
#[derive(Copy, Clone)]
pub struct MockApi {
    /// Length of canonical addresses created with this API. Contracts should not make any assumptions
    /// what this value is.
    canonical_length: usize,
    /// When set, all calls to the API fail with BackendError::Unknown containing this message
    backend_error: Option<&'static str>,
}

impl MockApi {
    /// Read-only getter for `canonical_length`, which must not be changed by the caller.
    pub fn canonical_length(&self) -> usize {
        self.canonical_length
    }

    pub fn new_failing(backend_error: &'static str) -> Self {
        MockApi {
            backend_error: Some(backend_error),
            ..MockApi::default()
        }
    }
}

impl Default for MockApi {
    fn default() -> Self {
        MockApi {
            canonical_length: CANONICAL_LENGTH,
            backend_error: None,
        }
    }
}

impl BackendApi for MockApi {
    fn canonical_address(&self, input: &str) -> BackendResult<Vec<u8>> {
        // mimicks formats like hex or bech32 where different casings are valid for one address
        let normalized = input.to_lowercase();

        let gas_info = GasInfo::with_cost(GAS_COST_CANONICALIZE);

        if let Some(backend_error) = self.backend_error {
            return (Err(BackendError::unknown(backend_error)), gas_info);
        }

        // Dummy input validation. This is more sophisticated for formats like bech32, where format and checksum are validated.
        let min_length = 3;
        let max_length = self.canonical_length;
        if normalized.len() < min_length {
            return (
                Err(BackendError::user_err(
                    format!("Invalid input: human address too short for this mock implementation (must be >= {min_length})."),
                )),
                gas_info,
            );
        }
        if normalized.len() > max_length {
            return (
                Err(BackendError::user_err(
                    format!("Invalid input: human address too long for this mock implementation (must be <= {max_length})."),
                )),
                gas_info,
            );
        }

        let mut out = Vec::from(normalized);
        // pad to canonical length with NULL bytes
        out.resize(self.canonical_length, 0x00);
        // content-dependent rotate followed by shuffle to destroy
        // the most obvious structure (https://github.com/CosmWasm/cosmwasm/issues/552)
        let rotate_by = digit_sum(&out) % self.canonical_length;
        out.rotate_left(rotate_by);
        for _ in 0..SHUFFLES_ENCODE {
            out = riffle_shuffle(&out);
        }
        (Ok(out), gas_info)
    }

    fn human_address(&self, canonical: &[u8]) -> BackendResult<String> {
        let gas_info = GasInfo::with_cost(GAS_COST_HUMANIZE);

        if let Some(backend_error) = self.backend_error {
            return (Err(BackendError::unknown(backend_error)), gas_info);
        }

        if canonical.len() != self.canonical_length {
            return (
                Err(BackendError::user_err(
                    "Invalid input: canonical address length not correct",
                )),
                gas_info,
            );
        }

        let mut tmp: Vec<u8> = canonical.into();
        // Shuffle two more times which restored the original value (24 elements are back to original after 20 rounds)
        for _ in 0..SHUFFLES_DECODE {
            tmp = riffle_shuffle(&tmp);
        }
        // Rotate back
        let rotate_by = digit_sum(&tmp) % self.canonical_length;
        tmp.rotate_right(rotate_by);
        // Remove NULL bytes (i.e. the padding)
        let trimmed = tmp.into_iter().filter(|&x| x != 0x00).collect();

        let result = match String::from_utf8(trimmed) {
            Ok(human) => Ok(human),
            Err(err) => Err(err.into()),
        };
        (result, gas_info)
    }

<<<<<<< HEAD
    fn call<A: BackendApi, S: backend::Storage, Q: Querier>(
        &self,
        _env: &Environment<A, S, Q>,
        contract_address: String,
        info: &MessageInfo,
        _call_msg: &[u8],
        block_env: &Env,
        gas_limit: u64,
=======

    fn call<A: BackendApi, S: backend::Storage, Q: Querier>(&self, _env: &Environment<A, S, Q>,
                                                            contract_address: String,
                                                            info: &MessageInfo,
                                                            _call_msg: &[u8],
                                                            block_env: &Env,
                                                            gas_limit: u64,

>>>>>>> 251b2d33
    ) -> (VmResult<Vec<u8>>, GasInfo) {
        let gas_info = GasInfo::new(100, 100);
        // for test error case
        if contract_address == String::from("contract_backend_err") {
            return (
                Err(VmError::backend_err(BackendError::user_err(
                    "test user err",
                ))),
                gas_info,
            );
        }
        // check the MessageInfo
        if contract_address != String::from("contract2") {
            return (
                Err(VmError::generic_err("invalid contract_address")),
                gas_info,
            );
        }

        if info.sender != Addr::unchecked(String::from("contract1")) {
            return (
                Err(VmError::generic_err("invalid MessageInfo sender")),
                gas_info,
            );
        }
        if block_env.contract.address != String::from("contract2") {
            return (
                Err(VmError::generic_err("invalid block_env contract address")),
                gas_info,
            );
        }
        if gas_info.externally_used > gas_limit {
            return (
                Err(VmError::backend_err(BackendError::out_of_gas())),
                gas_info,
            );
        }
        let res = String::from("{\"ok\":{\"messages\":[],\"attributes\":[{\"key\":\"Added\",\"value\":\"592\"},{\"key\":\"Changed\",\"value\":\"592\"}],\"events\":[],\"data\":null}}");
        (Ok(res.into_bytes()), gas_info)
    }

<<<<<<< HEAD
    fn delegate_call<A: BackendApi, S: backend::Storage, Q: Querier>(
        &self,
        _env: &Environment<A, S, Q>,
        contract_address: String,
        info: &MessageInfo,
        _call_msg: &[u8],
        block_env: &Env,
        gas_limit: u64,
=======
    fn delegate_call<A: BackendApi, S: backend::Storage, Q: Querier>(&self, _env: &Environment<A, S, Q>,
                                                                     contract_address: String,
                                                                     info: &MessageInfo,
                                                                     _call_msg: &[u8],
                                                                     block_env: &Env,
                                                                     gas_limit: u64,
>>>>>>> 251b2d33
    ) -> (VmResult<Vec<u8>>, GasInfo) {
        let gas_info = GasInfo::new(100, 100);
        // for test error case
        if contract_address == String::from("contract_backend_err") {
            return (
                Err(VmError::backend_err(BackendError::user_err(
                    "test user err",
                ))),
                gas_info,
            );
        }
        // check the MessageInfo
        if contract_address != String::from("contract2") {
            return (
                Err(VmError::generic_err("invalid contract_address")),
                gas_info,
            );
        }
        if info.sender != Addr::unchecked(String::from("sender1")) {
            return (
                Err(VmError::generic_err("invalid MessageInfo sender")),
                gas_info,
            );
        }
        if block_env.contract.address != String::from("contract1") {
            return (
                Err(VmError::generic_err("invalid block_env contract address")),
                gas_info,
            );
        }
        if gas_info.externally_used > gas_limit {
            return (
                Err(VmError::backend_err(BackendError::out_of_gas())),
                gas_info,
            );
        }

        if gas_info.externally_used > gas_limit {
            return (
                Err(VmError::backend_err(BackendError::out_of_gas())),
                gas_info,
            );
        }
        let res = String::from("{\"ok\":{\"messages\":[],\"attributes\":[{\"key\":\"Added\",\"value\":\"592\"},{\"key\":\"Changed\",\"value\":\"592\"}],\"events\":[],\"data\":null}}");
        (Ok(res.into_bytes()), gas_info)
    }

    fn new_contract(&self, request: &[u8], gas_limit: u64) -> BackendResult<String> {
        let gas_info = GasInfo::with_externally_used(GAS_COST_CREATE_CONTRACT);

        if let Some(backend_error) = self.backend_error {
            return (Err(BackendError::unknown(backend_error)), gas_info);
        }

        let request: ContractCreate = from_slice(request, 2 * 1024 * 1024).unwrap();
        if request.creator.is_empty()
            || request.admin_addr.is_empty()
            || (request.code_id == 0 && request.wasm_code.is_empty())
        {
            return (Err(BackendError::bad_argument()), gas_info);
        }

        if gas_info.externally_used > gas_limit {
            return (Err(BackendError::out_of_gas()), gas_info);
        }

        (
            Ok(Addr::unchecked(MOCK_CONTRACT_ADDR).to_string()),
            gas_info,
        )
    }
}

/// Returns a default enviroment with height, time, chain_id, and contract address
/// You can submit as is to most contracts, or modify height/time if you want to
/// test for expiration.
///
/// This is intended for use in test code only.
pub fn mock_env() -> Env {
    Env {
        block: BlockInfo {
            height: 12_345,
            time: Timestamp::from_nanos(1_571_797_419_879_305_533),
            chain_id: "cosmos-testnet-14002".to_string(),
        },
        transaction_info: Some(TransactionInfo { index: 3 }),
        contract: ContractInfo {
            address: Addr::unchecked(MOCK_CONTRACT_ADDR),
        },
    }
}

/// Just set sender and funds for the message.
/// This is intended for use in test code only.
pub fn mock_info(sender: &str, funds: &[Coin]) -> MessageInfo {
    MessageInfo {
        sender: Addr::unchecked(sender),
        funds: funds.to_vec(),
    }
}

#[cfg(test)]
mod tests {
    use super::*;
    use crate::BackendError;
    use cosmwasm_std::{coins, Binary};
    use serde_json::to_vec;

    #[test]
    fn mock_info_works() {
        let info = mock_info("my name", &coins(100, "atom"));
        assert_eq!(
            info,
            MessageInfo {
                sender: Addr::unchecked("my name"),
                funds: vec![Coin {
                    amount: 100u128.into(),
                    denom: "atom".into(),
                }]
            }
        );
    }

    #[test]
    fn canonical_address_works() {
        let api = MockApi::default();

        api.canonical_address("foobar123").0.unwrap();

        // is case insensitive
        let data1 = api.canonical_address("foo123").0.unwrap();
        let data2 = api.canonical_address("FOO123").0.unwrap();
        assert_eq!(data1, data2);
    }

    #[test]
    fn canonicalize_and_humanize_restores_original() {
        let api = MockApi::default();

        // simple
        let original = "shorty";
        let canonical = api.canonical_address(original).0.unwrap();
        let (recovered, _gas_cost) = api.human_address(&canonical);
        assert_eq!(recovered.unwrap(), original);

        // normalizes input
        let original = String::from("CosmWasmChef");
        let canonical = api.canonical_address(&original).0.unwrap();
        let recovered = api.human_address(&canonical).0.unwrap();
        assert_eq!(recovered, "cosmwasmchef");

        // Long input (Juno contract address)
        let original =
            String::from("juno1v82su97skv6ucfqvuvswe0t5fph7pfsrtraxf0x33d8ylj5qnrysdvkc95");
        let canonical = api.canonical_address(&original).0.unwrap();
        let recovered = api.human_address(&canonical).0.unwrap();
        assert_eq!(recovered, original);
    }

    #[test]
    fn human_address_input_length() {
        let api = MockApi::default();
        let input = vec![61; 11];
        let (result, _gas_info) = api.human_address(&input);
        match result.unwrap_err() {
            BackendError::UserErr { .. } => {}
            err => panic!("Unexpected error: {:?}", err),
        }
    }

    #[test]
    fn canonical_address_min_input_length() {
        let api = MockApi::default();
        let human = "1";
        match api.canonical_address(human).0.unwrap_err() {
            BackendError::UserErr { msg } => assert!(msg.contains("too short")),
            err => panic!("Unexpected error: {:?}", err),
        }
    }

    #[test]
    fn canonical_address_max_input_length() {
        let api = MockApi::default();
        let human = "longer-than-the-address-length-supported-by-this-api-longer-than-54";
        match api.canonical_address(human).0.unwrap_err() {
            BackendError::UserErr { msg } => assert!(msg.contains("too long")),
            err => panic!("Unexpected error: {:?}", err),
        }
    }

    #[test]
    fn new_contract_works() {
        let api = MockApi::default();

        let request = ContractCreate {
            creator: MOCK_CONTRACT_ADDR.to_string(),
            wasm_code: Binary::default(),
            code_id: 2,
            init_msg: Binary::default(),
            admin_addr: MOCK_CONTRACT_ADDR.to_string(),
            label: "contract mock".to_string(),
            is_create2: false,
            salt: Binary::default(),
        };
        let request = to_vec(&request).unwrap();
        let gas_limit = 1000;
        let addr = api.new_contract(&request, gas_limit).0.unwrap();

        assert_eq!(addr, Addr::unchecked(MOCK_CONTRACT_ADDR).to_string());
    }
}<|MERGE_RESOLUTION|>--- conflicted
+++ resolved
@@ -1,16 +1,10 @@
 use cosmwasm_std::testing::{digit_sum, riffle_shuffle};
-use cosmwasm_std::{
-    Addr, BlockInfo, Coin, ContractCreate, ContractInfo, Env, MessageInfo, Timestamp,
-    TransactionInfo,
-};
+use cosmwasm_std::{Addr, BlockInfo, Coin, ContractCreate, ContractInfo, Env, MessageInfo, Timestamp, TransactionInfo, Binary};
 
 use super::querier::MockQuerier;
 use super::storage::MockStorage;
-use crate::serde::from_slice;
-use crate::{
-    backend, Backend, BackendApi, BackendError, BackendResult, Environment, GasInfo, Querier,
-    VmError, VmResult,
-};
+use crate::{Backend, backend, BackendApi, BackendError, BackendResult, Environment, GasInfo, Querier, VmError, VmResult};
+use crate::serde::{to_vec, from_slice};
 
 pub const MOCK_CONTRACT_ADDR: &str = "cosmos2contract";
 const GAS_COST_HUMANIZE: u64 = 44;
@@ -162,16 +156,6 @@
         (result, gas_info)
     }
 
-<<<<<<< HEAD
-    fn call<A: BackendApi, S: backend::Storage, Q: Querier>(
-        &self,
-        _env: &Environment<A, S, Q>,
-        contract_address: String,
-        info: &MessageInfo,
-        _call_msg: &[u8],
-        block_env: &Env,
-        gas_limit: u64,
-=======
 
     fn call<A: BackendApi, S: backend::Storage, Q: Querier>(&self, _env: &Environment<A, S, Q>,
                                                             contract_address: String,
@@ -180,112 +164,63 @@
                                                             block_env: &Env,
                                                             gas_limit: u64,
 
->>>>>>> 251b2d33
     ) -> (VmResult<Vec<u8>>, GasInfo) {
         let gas_info = GasInfo::new(100, 100);
         // for test error case
         if contract_address == String::from("contract_backend_err") {
-            return (
-                Err(VmError::backend_err(BackendError::user_err(
-                    "test user err",
-                ))),
-                gas_info,
-            );
+            return (Err(VmError::backend_err(BackendError::user_err("test user err"))), gas_info)
         }
         // check the MessageInfo
         if contract_address != String::from("contract2") {
-            return (
-                Err(VmError::generic_err("invalid contract_address")),
-                gas_info,
-            );
+            return (Err(VmError::generic_err("invalid contract_address")), gas_info)
         }
 
         if info.sender != Addr::unchecked(String::from("contract1")) {
-            return (
-                Err(VmError::generic_err("invalid MessageInfo sender")),
-                gas_info,
-            );
+            return (Err(VmError::generic_err("invalid MessageInfo sender")), gas_info)
         }
         if block_env.contract.address != String::from("contract2") {
-            return (
-                Err(VmError::generic_err("invalid block_env contract address")),
-                gas_info,
-            );
+            return (Err(VmError::generic_err("invalid block_env contract address")), gas_info)
         }
         if gas_info.externally_used > gas_limit {
-            return (
-                Err(VmError::backend_err(BackendError::out_of_gas())),
-                gas_info,
-            );
+            return (Err(VmError::backend_err(BackendError::out_of_gas())), gas_info);
         }
         let res = String::from("{\"ok\":{\"messages\":[],\"attributes\":[{\"key\":\"Added\",\"value\":\"592\"},{\"key\":\"Changed\",\"value\":\"592\"}],\"events\":[],\"data\":null}}");
         (Ok(res.into_bytes()), gas_info)
     }
 
-<<<<<<< HEAD
-    fn delegate_call<A: BackendApi, S: backend::Storage, Q: Querier>(
-        &self,
-        _env: &Environment<A, S, Q>,
-        contract_address: String,
-        info: &MessageInfo,
-        _call_msg: &[u8],
-        block_env: &Env,
-        gas_limit: u64,
-=======
     fn delegate_call<A: BackendApi, S: backend::Storage, Q: Querier>(&self, _env: &Environment<A, S, Q>,
                                                                      contract_address: String,
                                                                      info: &MessageInfo,
                                                                      _call_msg: &[u8],
                                                                      block_env: &Env,
                                                                      gas_limit: u64,
->>>>>>> 251b2d33
     ) -> (VmResult<Vec<u8>>, GasInfo) {
         let gas_info = GasInfo::new(100, 100);
         // for test error case
         if contract_address == String::from("contract_backend_err") {
-            return (
-                Err(VmError::backend_err(BackendError::user_err(
-                    "test user err",
-                ))),
-                gas_info,
-            );
+            return (Err(VmError::backend_err(BackendError::user_err("test user err"))), gas_info)
         }
         // check the MessageInfo
         if contract_address != String::from("contract2") {
-            return (
-                Err(VmError::generic_err("invalid contract_address")),
-                gas_info,
-            );
+            return (Err(VmError::generic_err("invalid contract_address")), gas_info)
         }
         if info.sender != Addr::unchecked(String::from("sender1")) {
-            return (
-                Err(VmError::generic_err("invalid MessageInfo sender")),
-                gas_info,
-            );
+            return (Err(VmError::generic_err("invalid MessageInfo sender")), gas_info)
         }
         if block_env.contract.address != String::from("contract1") {
-            return (
-                Err(VmError::generic_err("invalid block_env contract address")),
-                gas_info,
-            );
+            return (Err(VmError::generic_err("invalid block_env contract address")), gas_info)
         }
         if gas_info.externally_used > gas_limit {
-            return (
-                Err(VmError::backend_err(BackendError::out_of_gas())),
-                gas_info,
-            );
+            return (Err(VmError::backend_err(BackendError::out_of_gas())), gas_info);
         }
 
         if gas_info.externally_used > gas_limit {
-            return (
-                Err(VmError::backend_err(BackendError::out_of_gas())),
-                gas_info,
-            );
+            return (Err(VmError::backend_err(BackendError::out_of_gas())), gas_info);
         }
         let res = String::from("{\"ok\":{\"messages\":[],\"attributes\":[{\"key\":\"Added\",\"value\":\"592\"},{\"key\":\"Changed\",\"value\":\"592\"}],\"events\":[],\"data\":null}}");
         (Ok(res.into_bytes()), gas_info)
-    }
-
+  }
+      
     fn new_contract(&self, request: &[u8], gas_limit: u64) -> BackendResult<String> {
         let gas_info = GasInfo::with_externally_used(GAS_COST_CREATE_CONTRACT);
 
@@ -293,22 +228,16 @@
             return (Err(BackendError::unknown(backend_error)), gas_info);
         }
 
-        let request: ContractCreate = from_slice(request, 2 * 1024 * 1024).unwrap();
-        if request.creator.is_empty()
-            || request.admin_addr.is_empty()
-            || (request.code_id == 0 && request.wasm_code.is_empty())
-        {
-            return (Err(BackendError::bad_argument()), gas_info);
+        let request: ContractCreate = from_slice(request, 2*1024*1024).unwrap();
+        if request.creator.is_empty() || request.admin_addr.is_empty() || (request.code_id==0 && request.wasm_code.is_empty()){
+            return (Err(BackendError::bad_argument()), gas_info)
         }
 
         if gas_info.externally_used > gas_limit {
-            return (Err(BackendError::out_of_gas()), gas_info);
-        }
-
-        (
-            Ok(Addr::unchecked(MOCK_CONTRACT_ADDR).to_string()),
-            gas_info,
-        )
+            return (Err(BackendError::out_of_gas()), gas_info)
+        }
+
+        (Ok(Addr::unchecked(MOCK_CONTRACT_ADDR).to_string()), gas_info)
     }
 }
 
@@ -344,8 +273,7 @@
 mod tests {
     use super::*;
     use crate::BackendError;
-    use cosmwasm_std::{coins, Binary};
-    use serde_json::to_vec;
+    use cosmwasm_std::coins;
 
     #[test]
     fn mock_info_works() {
