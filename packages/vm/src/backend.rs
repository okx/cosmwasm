--- conflicted
+++ resolved
@@ -3,10 +3,10 @@
 use std::string::FromUtf8Error;
 use thiserror::Error;
 
-use crate::{Environment, VmResult};
 use cosmwasm_std::{Binary, ContractResult, Env, MessageInfo, SystemResult};
 #[cfg(feature = "iterator")]
 use cosmwasm_std::{Order, Record};
+use crate::{Environment, VmResult};
 
 /// A structure that represents gas cost to be deducted from the remaining gas.
 /// This is always needed when computations are performed outside of
@@ -134,25 +134,6 @@
 pub trait BackendApi: Copy + Clone + Send {
     fn canonical_address(&self, human: &str) -> BackendResult<Vec<u8>>;
     fn human_address(&self, canonical: &[u8]) -> BackendResult<String>;
-<<<<<<< HEAD
-    fn call<A: BackendApi, S: Storage, Q: Querier>(
-        &self,
-        env: &Environment<A, S, Q>,
-        contract_address: String,
-        info: &MessageInfo,
-        call_msg: &[u8],
-        block_env: &Env,
-        gas_limit: u64,
-    ) -> (VmResult<Vec<u8>>, GasInfo);
-    fn delegate_call<A: BackendApi, S: Storage, Q: Querier>(
-        &self,
-        env: &Environment<A, S, Q>,
-        contract_address: String,
-        info: &MessageInfo,
-        call_msg: &[u8],
-        block_env: &Env,
-        gas_limit: u64,
-=======
     fn call<A: BackendApi, S: Storage, Q: Querier>(&self, env: &Environment<A, S, Q>,
                                                    contract_address: String,
                                                    info: &MessageInfo,
@@ -166,7 +147,6 @@
                                                             call_msg: &[u8],
                                                             block_env: &Env,
                                                             gas_limit: u64,
->>>>>>> 251b2d33
     ) -> (VmResult<Vec<u8>>, GasInfo);
     fn new_contract(&self, request: &[u8], gas_limit: u64) -> BackendResult<String>;
 }
